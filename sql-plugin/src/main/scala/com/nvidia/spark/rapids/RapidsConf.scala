/*
 * Copyright (c) 2019-2024, NVIDIA CORPORATION.
 *
 * Licensed under the Apache License, Version 2.0 (the "License");
 * you may not use this file except in compliance with the License.
 * You may obtain a copy of the License at
 *
 *     http://www.apache.org/licenses/LICENSE-2.0
 *
 * Unless required by applicable law or agreed to in writing, software
 * distributed under the License is distributed on an "AS IS" BASIS,
 * WITHOUT WARRANTIES OR CONDITIONS OF ANY KIND, either express or implied.
 * See the License for the specific language governing permissions and
 * limitations under the License.
 */
package com.nvidia.spark.rapids

import java.io.{BufferedOutputStream, DataOutputStream, File, FileOutputStream}
import java.nio.charset.StandardCharsets
import java.util
import java.util.Locale

import ai.rapids.cudf.Cuda
import com.nvidia.spark.rapids.Arm.withResource
import com.nvidia.spark.rapids.jni.RmmSpark.OomInjectionType
import com.nvidia.spark.rapids.lore.{LoreId, OutputLoreId}
import org.json4s.DefaultFormats
import org.json4s.jackson.Serialization.writePretty
import scala.collection.JavaConverters._
import scala.collection.mutable.{HashMap, ListBuffer}

import org.apache.spark.SparkConf
import org.apache.spark.internal.Logging
import org.apache.spark.network.util.{ByteUnit, JavaUtils}
import org.apache.spark.sql.catalyst.analysis.FunctionRegistry
import org.apache.spark.sql.internal.SQLConf
import org.apache.spark.sql.rapids.RapidsPrivateUtil

object ConfHelper {
  def toBoolean(s: String, key: String): Boolean = {
    try {
      s.trim.toBoolean
    } catch {
      case _: IllegalArgumentException =>
        throw new IllegalArgumentException(s"$key should be boolean, but was $s")
    }
  }

  def toInteger(s: String, key: String): Integer = {
    try {
      s.trim.toInt
    } catch {
      case _: IllegalArgumentException =>
        throw new IllegalArgumentException(s"$key should be integer, but was $s")
    }
  }

  def toLong(s: String, key: String): Long = {
    try {
      s.trim.toLong
    } catch {
      case _: IllegalArgumentException =>
        throw new IllegalArgumentException(s"$key should be long, but was $s")
    }
  }

  def toDouble(s: String, key: String): Double = {
    try {
      s.trim.toDouble
    } catch {
      case _: IllegalArgumentException =>
        throw new IllegalArgumentException(s"$key should be integer, but was $s")
    }
  }

  def stringToSeq(str: String): Seq[String] = {
    // Here 'split' returns a mutable array, 'toList' will convert it into a immutable list
    str.split(",").map(_.trim()).filter(_.nonEmpty).toList
  }

  def stringToSeq[T](str: String, converter: String => T): Seq[T] = {
    stringToSeq(str).map(converter)
  }

  def seqToString[T](v: Seq[T], stringConverter: T => String): String = {
    v.map(stringConverter).mkString(",")
  }

  def byteFromString(str: String, unit: ByteUnit): Long = {
    val (input, multiplier) =
      if (str.nonEmpty && str.head == '-') {
        (str.substring(1), -1)
      } else {
        (str, 1)
      }
    multiplier * JavaUtils.byteStringAs(input, unit)
  }

  def makeConfAnchor(key: String, text: String = null): String = {
    val t = if (text != null) text else key
    // The anchor cannot be too long, so for now
    val a = key.replaceFirst("spark.rapids.", "")
    "<a name=\"" + s"$a" + "\"></a>" + t
  }

  def getSqlFunctionsForClass[T](exprClass: Class[T]): Option[Seq[String]] = {
    sqlFunctionsByClass.get(exprClass.getCanonicalName)
  }

  lazy val sqlFunctionsByClass: Map[String, Seq[String]] = {
    val functionsByClass = new HashMap[String, Seq[String]]
    FunctionRegistry.expressions.foreach { case (sqlFn, (expressionInfo, _)) =>
      val className = expressionInfo.getClassName
      val fnSeq = functionsByClass.getOrElse(className, Seq[String]())
      val fnCleaned = if (sqlFn != "|") {
        sqlFn
      } else {
        "\\|"
      }
      functionsByClass.update(className, fnSeq :+ s"`$fnCleaned`")
    }
    functionsByClass.mapValues(_.sorted).toMap
  }
}

abstract class ConfEntry[T](val key: String, val converter: String => T, val doc: String,
    val isInternal: Boolean, val isStartUpOnly: Boolean, val isCommonlyUsed: Boolean) {

  def get(conf: Map[String, String]): T
  def get(conf: SQLConf): T
  def getDefault(): T
  def help(asTable: Boolean = false): Unit

  override def toString: String = key
}

class ConfEntryWithDefault[T](key: String, converter: String => T, doc: String,
    isInternal: Boolean, isStartupOnly: Boolean, isCommonlyUsed: Boolean = false,
    val defaultValue: T)
  extends ConfEntry[T](key, converter, doc, isInternal, isStartupOnly, isCommonlyUsed) {

  override def get(conf: Map[String, String]): T = {
    conf.get(key).map(converter).getOrElse(defaultValue)
  }

  override def get(conf: SQLConf): T = {
    val tmp = conf.getConfString(key, null)
    if (tmp == null) {
      defaultValue
    } else {
      converter(tmp)
    }
  }

  override def getDefault(): T = {
    defaultValue
  }

  override def help(asTable: Boolean = false): Unit = {
    if (!isInternal) {
      val startupOnlyStr = if (isStartupOnly) "Startup" else "Runtime"
      if (asTable) {
        import ConfHelper.makeConfAnchor
        println(s"${makeConfAnchor(key)}|$doc|$defaultValue|$startupOnlyStr")
      } else {
        println(s"$key:")
        println(s"\t$doc")
        println(s"\tdefault $defaultValue")
        println(s"\ttype $startupOnlyStr")
        println()
      }
    }
  }
}

class OptionalConfEntry[T](key: String, val rawConverter: String => T, doc: String,
    isInternal: Boolean, isStartupOnly: Boolean, isCommonlyUsed: Boolean = false)
  extends ConfEntry[Option[T]](key, s => Some(rawConverter(s)), doc, isInternal,
  isStartupOnly, isCommonlyUsed) {

  override def get(conf: Map[String, String]): Option[T] = {
    conf.get(key).map(rawConverter)
  }

  override def get(conf: SQLConf): Option[T] = {
    val tmp = conf.getConfString(key, null)
    if (tmp == null) {
      None
    } else {
      Some(rawConverter(tmp))
    }
  }

  override def getDefault(): Option[T] = {
    None
  }

  override def help(asTable: Boolean = false): Unit = {
    if (!isInternal) {
      val startupOnlyStr = if (isStartupOnly) "Startup" else "Runtime"
      if (asTable) {
        import ConfHelper.makeConfAnchor
        println(s"${makeConfAnchor(key)}|$doc|None|$startupOnlyStr")
      } else {
        println(s"$key:")
        println(s"\t$doc")
        println("\tNone")
        println(s"\ttype $startupOnlyStr")
        println()
      }
    }
  }
}

class TypedConfBuilder[T](
    val parent: ConfBuilder,
    val converter: String => T,
    val stringConverter: T => String) {

  def this(parent: ConfBuilder, converter: String => T) = {
    this(parent, converter, Option(_).map(_.toString).orNull)
  }

  /** Apply a transformation to the user-provided values of the config entry. */
  def transform(fn: T => T): TypedConfBuilder[T] = {
    new TypedConfBuilder(parent, s => fn(converter(s)), stringConverter)
  }

  /** Checks if the user-provided value for the config matches the validator. */
  def checkValue(validator: T => Boolean, errorMsg: String): TypedConfBuilder[T] = {
    transform { v =>
      if (!validator(v)) {
        throw new IllegalArgumentException(errorMsg)
      }
      v
    }
  }

  /** Check that user-provided values for the config match a pre-defined set. */
  def checkValues(validValues: Set[T]): TypedConfBuilder[T] = {
    transform { v =>
      if (!validValues.contains(v)) {
        throw new IllegalArgumentException(
          s"The value of ${parent.key} should be one of ${validValues.mkString(", ")}, but was $v")
      }
      v
    }
  }

  def createWithDefault(value: T): ConfEntryWithDefault[T] = {
    // 'converter' will check the validity of default 'value', if it's not valid,
    // then 'converter' will throw an exception
    val transformedValue = converter(stringConverter(value))
    val ret = new ConfEntryWithDefault[T](parent.key, converter,
      parent.doc, parent.isInternal, parent.isStartupOnly, parent.isCommonlyUsed, transformedValue)
    parent.register(ret)
    ret
  }

  /** Turns the config entry into a sequence of values of the underlying type. */
  def toSequence: TypedConfBuilder[Seq[T]] = {
    new TypedConfBuilder(parent, ConfHelper.stringToSeq(_, converter),
      ConfHelper.seqToString(_, stringConverter))
  }

  def createOptional: OptionalConfEntry[T] = {
    val ret = new OptionalConfEntry[T](parent.key, converter,
      parent.doc, parent.isInternal, parent.isStartupOnly, parent.isCommonlyUsed)
    parent.register(ret)
    ret
  }
}

class ConfBuilder(val key: String, val register: ConfEntry[_] => Unit) {

  import ConfHelper._

  var doc: String = null
  var isInternal: Boolean = false
  var isStartupOnly: Boolean = false
  var isCommonlyUsed: Boolean = false

  def doc(data: String): ConfBuilder = {
    this.doc = data
    this
  }

  def internal(): ConfBuilder = {
    this.isInternal = true
    this
  }

  def startupOnly(): ConfBuilder = {
    this.isStartupOnly = true
    this
  }

  def commonlyUsed(): ConfBuilder = {
    this.isCommonlyUsed = true
    this
  }

  def booleanConf: TypedConfBuilder[Boolean] = {
    new TypedConfBuilder[Boolean](this, toBoolean(_, key))
  }

  def bytesConf(unit: ByteUnit): TypedConfBuilder[Long] = {
    new TypedConfBuilder[Long](this, byteFromString(_, unit))
  }

  def integerConf: TypedConfBuilder[Integer] = {
    new TypedConfBuilder[Integer](this, toInteger(_, key))
  }

  def longConf: TypedConfBuilder[Long] = {
    new TypedConfBuilder[Long](this, toLong(_, key))
  }

  def doubleConf: TypedConfBuilder[Double] = {
    new TypedConfBuilder(this, toDouble(_, key))
  }

  def stringConf: TypedConfBuilder[String] = {
    new TypedConfBuilder[String](this, identity[String])
  }
}

object RapidsReaderType extends Enumeration {
  type RapidsReaderType = Value
  val AUTO, COALESCING, MULTITHREADED, PERFILE = Value
}

object RapidsConf {
  val MULTITHREAD_READ_NUM_THREADS_DEFAULT = 20
  private val registeredConfs = new ListBuffer[ConfEntry[_]]()

  private def register(entry: ConfEntry[_]): Unit = {
    registeredConfs += entry
  }

  def conf(key: String): ConfBuilder = {
    new ConfBuilder(key, register)
  }

  // Resource Configuration

  val PINNED_POOL_SIZE = conf("spark.rapids.memory.pinnedPool.size")
    .doc("The size of the pinned memory pool in bytes unless otherwise specified. " +
      "Use 0 to disable the pool.")
    .startupOnly()
    .commonlyUsed()
    .bytesConf(ByteUnit.BYTE)
    .createWithDefault(0)

  val PINNED_POOL_SET_CUIO_DEFAULT = conf("spark.rapids.memory.pinnedPool.setCuioDefault")
    .doc("If set to true, the pinned pool configured for the plugin will be shared with " +
      "cuIO for small pinned allocations.")
    .startupOnly()
    .internal()
    .booleanConf
    .createWithDefault(true)

  val OFF_HEAP_LIMIT_ENABLED = conf("spark.rapids.memory.host.offHeapLimit.enabled")
      .doc("Should the off heap limit be enforced or not.")
      .startupOnly()
      // This might change as a part of https://github.com/NVIDIA/spark-rapids/issues/8878
      .internal()
      .booleanConf
      .createWithDefault(false)

  val OFF_HEAP_LIMIT_SIZE = conf("spark.rapids.memory.host.offHeapLimit.size")
      .doc("The maximum amount of off heap memory that the plugin will use. " +
          "This includes pinned memory and some overhead memory. If pinned is larger " +
          "than this - overhead pinned will be truncated.")
      .startupOnly()
      .internal() // https://github.com/NVIDIA/spark-rapids/issues/8878 should be replaced with
      // .commonlyUsed()
      .bytesConf(ByteUnit.BYTE)
      .createOptional // The default

  val TASK_OVERHEAD_SIZE = conf("spark.rapids.memory.host.taskOverhead.size")
      .doc("The amount of off heap memory reserved per task for overhead activities " +
          "like C++ heap/stack and a few other small things that are hard to control for.")
      .startupOnly()
      .internal() // https://github.com/NVIDIA/spark-rapids/issues/8878
      .bytesConf(ByteUnit.BYTE)
      .createWithDefault(15L * 1024 * 1024) // 15 MiB

  val RMM_DEBUG = conf("spark.rapids.memory.gpu.debug")
    .doc("Provides a log of GPU memory allocations and frees. If set to " +
      "STDOUT or STDERR the logging will go there. Setting it to NONE disables logging. " +
      "All other values are reserved for possible future expansion and in the mean time will " +
      "disable logging.")
    .startupOnly()
    .stringConf
    .createWithDefault("NONE")

  val SPARK_RMM_STATE_DEBUG = conf("spark.rapids.memory.gpu.state.debug")
      .doc("To better recover from out of memory errors, RMM will track several states for " +
          "the threads that interact with the GPU. This provides a log of those state " +
          "transitions to aid in debugging it. STDOUT or STDERR will have the logging go there " +
          "empty string will disable logging and anything else will be treated as a file to " +
          "write the logs to.")
      .startupOnly()
      .stringConf
      .createWithDefault("")

  val SPARK_RMM_STATE_ENABLE = conf("spark.rapids.memory.gpu.state.enable")
      .doc("Enabled or disable using the SparkRMM state tracking to improve " +
          "OOM response. This includes possibly retrying parts of the processing in " +
          "the case of an OOM")
      .startupOnly()
      .internal()
      .booleanConf
      .createWithDefault(true)

  val GPU_OOM_DUMP_DIR = conf("spark.rapids.memory.gpu.oomDumpDir")
    .doc("The path to a local directory where a heap dump will be created if the GPU " +
      "encounters an unrecoverable out-of-memory (OOM) error. The filename will be of the " +
      "form: \"gpu-oom-<pid>-<dumpId>.hprof\" where <pid> is the process ID, and " +
      "the dumpId is a sequence number to disambiguate multiple heap dumps " +
      "per process lifecycle")
    .startupOnly()
    .stringConf
    .createOptional

  val GPU_OOM_MAX_RETRIES =
    conf("spark.rapids.memory.gpu.oomMaxRetries")
      .doc("The number of times that an OOM will be re-attempted after the device store " +
        "can't spill anymore. In practice, we can use Cuda.deviceSynchronize to allow temporary " +
        "state in the allocator and in the various streams to catch up, in hopes we can satisfy " +
        "an allocation which was failing due to the interim state of memory.")
      .internal()
      .integerConf
      .createWithDefault(2)

  val GPU_COREDUMP_DIR = conf("spark.rapids.gpu.coreDump.dir")
    .doc("The URI to a directory where a GPU core dump will be created if the GPU encounters " +
      "an exception. The URI can reference a distributed filesystem. The filename will be of the " +
      "form gpucore-<appID>-<executorID>.nvcudmp, where <appID> is the Spark application ID and " +
      "<executorID> is the executor ID.")
    .internal()
    .stringConf
    .createOptional

val GPU_COREDUMP_PIPE_PATTERN = conf("spark.rapids.gpu.coreDump.pipePattern")
    .doc("The pattern to use to generate the named pipe path. Occurrences of %p in the pattern " +
      "will be replaced with the process ID of the executor.")
    .internal
    .stringConf
    .createWithDefault("gpucorepipe.%p")

  val GPU_COREDUMP_FULL = conf("spark.rapids.gpu.coreDump.full")
    .doc("If true, GPU coredumps will be a full coredump (i.e.: with local, shared, and global " +
      "memory).")
    .internal()
    .booleanConf
    .createWithDefault(false)

  val GPU_COREDUMP_COMPRESSION_CODEC = conf("spark.rapids.gpu.coreDump.compression.codec")
    .doc("The codec used to compress GPU core dumps. Spark provides the codecs " +
      "lz4, lzf, snappy, and zstd.")
    .internal()
    .stringConf
    .createWithDefault("zstd")

  val GPU_COREDUMP_COMPRESS = conf("spark.rapids.gpu.coreDump.compress")
    .doc("If true, GPU coredumps will be compressed using the compression codec specified " +
      s"in $GPU_COREDUMP_COMPRESSION_CODEC")
    .internal()
    .booleanConf
    .createWithDefault(true)

  private val RMM_ALLOC_MAX_FRACTION_KEY = "spark.rapids.memory.gpu.maxAllocFraction"
  private val RMM_ALLOC_MIN_FRACTION_KEY = "spark.rapids.memory.gpu.minAllocFraction"
  private val RMM_ALLOC_RESERVE_KEY = "spark.rapids.memory.gpu.reserve"

  val RMM_ALLOC_FRACTION = conf("spark.rapids.memory.gpu.allocFraction")
    .doc("The fraction of available (free) GPU memory that should be allocated for pooled " +
      "memory. This must be less than or equal to the maximum limit configured via " +
      s"$RMM_ALLOC_MAX_FRACTION_KEY, and greater than or equal to the minimum limit configured " +
      s"via $RMM_ALLOC_MIN_FRACTION_KEY.")
    .startupOnly()
    .doubleConf
    .checkValue(v => v >= 0 && v <= 1, "The fraction value must be in [0, 1].")
    .createWithDefault(1)

  val RMM_EXACT_ALLOC = conf("spark.rapids.memory.gpu.allocSize")
      .doc("The exact size in byte that RMM should allocate. This is intended to only be " +
          "used for testing.")
      .internal() // If this becomes public we need to add in checks for the value when it is used.
      .bytesConf(ByteUnit.BYTE)
      .createOptional

  val RMM_ALLOC_MAX_FRACTION = conf(RMM_ALLOC_MAX_FRACTION_KEY)
    .doc("The fraction of total GPU memory that limits the maximum size of the RMM pool. " +
        s"The value must be greater than or equal to the setting for $RMM_ALLOC_FRACTION. " +
        "Note that this limit will be reduced by the reserve memory configured in " +
        s"$RMM_ALLOC_RESERVE_KEY.")
    .startupOnly()
    .commonlyUsed()
    .doubleConf
    .checkValue(v => v >= 0 && v <= 1, "The fraction value must be in [0, 1].")
    .createWithDefault(1)

  val RMM_ALLOC_MIN_FRACTION = conf(RMM_ALLOC_MIN_FRACTION_KEY)
    .doc("The fraction of total GPU memory that limits the minimum size of the RMM pool. " +
      s"The value must be less than or equal to the setting for $RMM_ALLOC_FRACTION.")
    .startupOnly()
    .commonlyUsed()
    .doubleConf
    .checkValue(v => v >= 0 && v <= 1, "The fraction value must be in [0, 1].")
    .createWithDefault(0.25)

  val RMM_ALLOC_RESERVE = conf(RMM_ALLOC_RESERVE_KEY)
      .doc("The amount of GPU memory that should remain unallocated by RMM and left for " +
          "system use such as memory needed for kernels and kernel launches.")
      .startupOnly()
      .bytesConf(ByteUnit.BYTE)
      .createWithDefault(ByteUnit.MiB.toBytes(640))

  val HOST_SPILL_STORAGE_SIZE = conf("spark.rapids.memory.host.spillStorageSize")
    .doc("Amount of off-heap host memory to use for buffering spilled GPU data before spilling " +
        "to local disk. Use -1 to set the amount to the combined size of pinned and pageable " +
        "memory pools.")
    .startupOnly()
    .commonlyUsed()
    .bytesConf(ByteUnit.BYTE)
    .createWithDefault(-1)

  val UNSPILL = conf("spark.rapids.memory.gpu.unspill.enabled")
    .doc("When a spilled GPU buffer is needed again, should it be unspilled, or only copied " +
        "back into GPU memory temporarily. Unspilling may be useful for GPU buffers that are " +
        "needed frequently, for example, broadcast variables; however, it may also increase GPU " +
        "memory usage")
    .startupOnly()
    .booleanConf
    .createWithDefault(false)

  val POOLED_MEM = conf("spark.rapids.memory.gpu.pooling.enabled")
    .doc("Should RMM act as a pooling allocator for GPU memory, or should it just pass " +
      "through to CUDA memory allocation directly. DEPRECATED: please use " +
      "spark.rapids.memory.gpu.pool instead.")
    .startupOnly()
    .booleanConf
    .createWithDefault(true)

  val RMM_POOL = conf("spark.rapids.memory.gpu.pool")
    .doc("Select the RMM pooling allocator to use. Valid values are \"DEFAULT\", \"ARENA\", " +
      "\"ASYNC\", and \"NONE\". With \"DEFAULT\", the RMM pool allocator is used; with " +
      "\"ARENA\", the RMM arena allocator is used; with \"ASYNC\", the new CUDA stream-ordered " +
      "memory allocator in CUDA 11.2+ is used. If set to \"NONE\", pooling is disabled and RMM " +
      "just passes through to CUDA memory allocation directly.")
    .startupOnly()
    .stringConf
    .createWithDefault("ASYNC")

  val CONCURRENT_GPU_TASKS = conf("spark.rapids.sql.concurrentGpuTasks")
      .doc("Set the number of tasks that can execute concurrently per GPU. " +
          "Tasks may temporarily block when the number of concurrent tasks in the executor " +
          "exceeds this amount. Allowing too many concurrent tasks on the same GPU may lead to " +
          "GPU out of memory errors.")
      .commonlyUsed()
      .integerConf
      .createWithDefault(2)

  val SHUFFLE_SPILL_THREADS = conf("spark.rapids.sql.shuffle.spillThreads")
    .doc("Number of threads used to spill shuffle data to disk in the background.")
    .commonlyUsed()
    .integerConf
    .createWithDefault(6)

  val GPU_BATCH_SIZE_BYTES = conf("spark.rapids.sql.batchSizeBytes")
    .doc("Set the target number of bytes for a GPU batch. Splits sizes for input data " +
      "is covered by separate configs. The maximum setting is 2 GB to avoid exceeding the " +
      "cudf row count limit of a column.")
    .commonlyUsed()
    .bytesConf(ByteUnit.BYTE)
    .checkValue(v => v >= 0 && v <= Integer.MAX_VALUE,
      s"Batch size must be positive and not exceed ${Integer.MAX_VALUE} bytes.")
    .createWithDefault(1 * 1024 * 1024 * 1024) // 1 GiB is the default

  val CHUNKED_READER = conf("spark.rapids.sql.reader.chunked")
    .doc("Enable a chunked reader where possible. A chunked reader allows " +
      "reading highly compressed data that could not be read otherwise, but at the expense " +
      "of more GPU memory, and in some cases more GPU computation. "+
      "Currently this only supports ORC and Parquet formats.")
    .booleanConf
    .createWithDefault(true)

  val CHUNKED_READER_MEMORY_USAGE_RATIO = conf("spark.rapids.sql.reader.chunked.memoryUsageRatio")
    .doc("A value to compute soft limit on the internal memory usage of the chunked reader " +
      "(if being used). Such limit is calculated as the multiplication of this value and " +
      s"'${GPU_BATCH_SIZE_BYTES.key}'.")
    .internal()
    .startupOnly()
    .doubleConf
    .checkValue(v => v > 0, "The ratio value must be positive.")
    .createWithDefault(4)

  val LIMIT_CHUNKED_READER_MEMORY_USAGE = conf("spark.rapids.sql.reader.chunked.limitMemoryUsage")
    .doc("Enable a soft limit on the internal memory usage of the chunked reader " +
      "(if being used). Such limit is calculated as the multiplication of " +
      s"'${GPU_BATCH_SIZE_BYTES.key}' and '${CHUNKED_READER_MEMORY_USAGE_RATIO.key}'." +
      "For example, if batchSizeBytes is set to 1GB and memoryUsageRatio is 4, " +
      "the chunked reader will try to keep its memory usage under 4GB.")
    .booleanConf
    .createOptional

  val CHUNKED_SUBPAGE_READER = conf("spark.rapids.sql.reader.chunked.subPage")
    .doc("Enable a chunked reader where possible for reading data that is smaller " +
      "than the typical row group/page limit. Currently deprecated and replaced by " +
      s"'${LIMIT_CHUNKED_READER_MEMORY_USAGE}'.")
    .booleanConf
    .createOptional

  val MAX_GPU_COLUMN_SIZE_BYTES = conf("spark.rapids.sql.columnSizeBytes")
    .doc("Limit the max number of bytes for a GPU column. It is same as the cudf " +
      "row count limit of a column. It is used by the multi-file readers. " +
      "See com.nvidia.spark.rapids.BatchWithPartitionDataUtils.")
    .internal()
    .bytesConf(ByteUnit.BYTE)
    .checkValue(v => v >= 0 && v <= Integer.MAX_VALUE,
      s"Column size must be positive and not exceed ${Integer.MAX_VALUE} bytes.")
    .createWithDefault(Integer.MAX_VALUE) // 2 GiB is the default

  val MAX_READER_BATCH_SIZE_ROWS = conf("spark.rapids.sql.reader.batchSizeRows")
    .doc("Soft limit on the maximum number of rows the reader will read per batch. " +
      "The orc and parquet readers will read row groups until this limit is met or exceeded. " +
      "The limit is respected by the csv reader.")
    .commonlyUsed()
    .integerConf
    .createWithDefault(Integer.MAX_VALUE)

  val MAX_READER_BATCH_SIZE_BYTES = conf("spark.rapids.sql.reader.batchSizeBytes")
    .doc("Soft limit on the maximum number of bytes the reader reads per batch. " +
      "The readers will read chunks of data until this limit is met or exceeded. " +
      "Note that the reader may estimate the number of bytes that will be used on the GPU " +
      "in some cases based on the schema and number of rows in each batch.")
    .commonlyUsed()
    .bytesConf(ByteUnit.BYTE)
    .createWithDefault(Integer.MAX_VALUE)

  val DRIVER_TIMEZONE = conf("spark.rapids.driver.user.timezone")
    .doc("This config is used to inform the executor plugin about the driver's timezone " +
      "and is not intended to be set by the user.")
    .internal()
    .stringConf
    .createOptional

  // Internal Features

  val UVM_ENABLED = conf("spark.rapids.memory.uvm.enabled")
    .doc("UVM or universal memory can allow main host memory to act essentially as swap " +
      "for device(GPU) memory. This allows the GPU to process more data than fits in memory, but " +
      "can result in slower processing. This is an experimental feature.")
    .internal()
    .startupOnly()
    .booleanConf
    .createWithDefault(false)

  val EXPORT_COLUMNAR_RDD = conf("spark.rapids.sql.exportColumnarRdd")
    .doc("Spark has no simply way to export columnar RDD data.  This turns on special " +
      "processing/tagging that allows the RDD to be picked back apart into a Columnar RDD.")
    .internal()
    .booleanConf
    .createWithDefault(false)

  val SHUFFLED_HASH_JOIN_OPTIMIZE_SHUFFLE =
    conf("spark.rapids.sql.shuffledHashJoin.optimizeShuffle")
      .doc("Enable or disable an optimization where shuffled build side batches are kept " +
        "on the host while the first stream batch is loaded onto the GPU. The optimization " +
        "increases off-heap host memory usage to avoid holding onto the GPU semaphore while " +
        "waiting for stream side IO.")
      .internal()
      .booleanConf
      .createWithDefault(true)

  val USE_SHUFFLED_SYMMETRIC_HASH_JOIN = conf("spark.rapids.sql.join.useShuffledSymmetricHashJoin")
    .doc("Use the experimental shuffle symmetric hash join designed to improve handling of large " +
      "joins. Requires spark.rapids.sql.shuffledHashJoin.optimizeShuffle=true.")
    .internal()
    .booleanConf
    .createWithDefault(true)

  val STABLE_SORT = conf("spark.rapids.sql.stableSort.enabled")
      .doc("Enable or disable stable sorting. Apache Spark's sorting is typically a stable " +
          "sort, but sort stability cannot be guaranteed in distributed work loads because the " +
          "order in which upstream data arrives to a task is not guaranteed. Sort stability then " +
          "only matters when reading and sorting data from a file using a single task/partition. " +
          "Because of limitations in the plugin when you enable stable sorting all of the data " +
          "for a single task will be combined into a single batch before sorting. This currently " +
          "disables spilling from GPU memory if the data size is too large.")
      .booleanConf
      .createWithDefault(false)

  val FILE_SCAN_PRUNE_PARTITION_ENABLED = conf("spark.rapids.sql.fileScanPrunePartition.enabled")
    .doc("Enable or disable the partition column pruning for v1 file scan. Spark always asks " +
        "for all the partition columns even a query doesn't need them. Generation of " +
        "partition columns is relatively expensive for the GPU. Enabling this allows the " +
        "GPU to generate only required partition columns to save time and GPU " +
        "memory.")
    .internal()
    .booleanConf
    .createWithDefault(true)

  // METRICS

  val METRICS_LEVEL = conf("spark.rapids.sql.metrics.level")
      .doc("GPU plans can produce a lot more metrics than CPU plans do. In very large " +
          "queries this can sometimes result in going over the max result size limit for the " +
          "driver. Supported values include " +
          "DEBUG which will enable all metrics supported and typically only needs to be enabled " +
          "when debugging the plugin. " +
          "MODERATE which should output enough metrics to understand how long each part of the " +
          "query is taking and how much data is going to each part of the query. " +
          "ESSENTIAL which disables most metrics except those Apache Spark CPU plans will also " +
          "report or their equivalents.")
      .commonlyUsed()
      .stringConf
      .transform(_.toUpperCase(java.util.Locale.ROOT))
      .checkValues(Set("DEBUG", "MODERATE", "ESSENTIAL"))
      .createWithDefault("MODERATE")

  val PROFILE_PATH = conf("spark.rapids.profile.pathPrefix")
    .doc("Enables profiling and specifies a URI path to use when writing profile data")
    .internal()
    .stringConf
    .createOptional

  val PROFILE_EXECUTORS = conf("spark.rapids.profile.executors")
    .doc("Comma-separated list of executors IDs and hyphenated ranges of executor IDs to " +
      "profile when profiling is enabled")
    .internal()
    .stringConf
    .createWithDefault("0")

  val PROFILE_TIME_RANGES_SECONDS = conf("spark.rapids.profile.timeRangesInSeconds")
    .doc("Comma-separated list of start-end ranges of time, in seconds, since executor startup " +
      "to start and stop profiling. For example, a value of 10-30,100-110 will have the profiler " +
      "wait for 10 seconds after executor startup then profile for 20 seconds, then wait for " +
      "70 seconds then profile again for the next 10 seconds")
    .internal()
    .stringConf
    .createOptional

  val PROFILE_JOBS = conf("spark.rapids.profile.jobs")
    .doc("Comma-separated list of job IDs and hyphenated ranges of job IDs to " +
      "profile when profiling is enabled")
    .internal()
    .stringConf
    .createOptional

  val PROFILE_STAGES = conf("spark.rapids.profile.stages")
    .doc("Comma-separated list of stage IDs and hyphenated ranges of stage IDs to " +
      "profile when profiling is enabled")
    .internal()
    .stringConf
    .createOptional

  val PROFILE_ASYNC_ALLOC_CAPTURE = conf("spark.rapids.profile.asyncAllocCapture")
    .doc("Whether the profiler should capture async CUDA allocation and free events")
    .internal()
    .booleanConf
    .createWithDefault(false)

  val PROFILE_DRIVER_POLL_MILLIS = conf("spark.rapids.profile.driverPollMillis")
    .doc("Interval in milliseconds the executors will poll for job and stage completion when " +
      "stage-level profiling is used.")
    .internal()
    .integerConf
    .createWithDefault(1000)

  val PROFILE_COMPRESSION = conf("spark.rapids.profile.compression")
    .doc("Specifies the compression codec to use when writing profile data, one of " +
      "zstd or none")
    .internal()
    .stringConf
    .transform(_.toLowerCase(java.util.Locale.ROOT))
    .checkValues(Set("zstd", "none"))
    .createWithDefault("zstd")

  val PROFILE_FLUSH_PERIOD_MILLIS = conf("spark.rapids.profile.flushPeriodMillis")
    .doc("Specifies the time period in milliseconds to flush profile records. " +
      "A value <= 0 will disable time period flushing.")
    .internal()
    .integerConf
    .createWithDefault(0)

  val PROFILE_WRITE_BUFFER_SIZE = conf("spark.rapids.profile.writeBufferSize")
    .doc("Buffer size to use when writing profile records.")
    .internal()
    .bytesConf(ByteUnit.BYTE)
    .createWithDefault(8 * 1024 * 1024)

  // ENABLE/DISABLE PROCESSING

  val SQL_ENABLED = conf("spark.rapids.sql.enabled")
    .doc("Enable (true) or disable (false) sql operations on the GPU")
    .commonlyUsed()
    .booleanConf
    .createWithDefault(true)

  val SQL_MODE = conf("spark.rapids.sql.mode")
    .doc("Set the mode for the Rapids Accelerator. The supported modes are explainOnly and " +
         "executeOnGPU. This config can not be changed at runtime, you must restart the " +
         "application for it to take affect. The default mode is executeOnGPU, which means " +
         "the RAPIDS Accelerator plugin convert the Spark operations and execute them on the " +
         "GPU when possible. The explainOnly mode allows running queries on the CPU and the " +
         "RAPIDS Accelerator will evaluate the queries as if it was going to run on the GPU. " +
         "The explanations of what would have run on the GPU and why are output in log " +
         "messages. When using explainOnly mode, the default explain output is ALL, this can " +
         "be changed by setting spark.rapids.sql.explain. See that config for more details.")
    .startupOnly()
    .stringConf
    .transform(_.toLowerCase(java.util.Locale.ROOT))
    .checkValues(Set("explainonly", "executeongpu"))
    .createWithDefault("executeongpu")

  val UDF_COMPILER_ENABLED = conf("spark.rapids.sql.udfCompiler.enabled")
    .doc("When set to true, Scala UDFs will be considered for compilation as Catalyst expressions")
    .commonlyUsed()
    .booleanConf
    .createWithDefault(false)

  val INCOMPATIBLE_OPS = conf("spark.rapids.sql.incompatibleOps.enabled")
    .doc("For operations that work, but are not 100% compatible with the Spark equivalent " +
      "set if they should be enabled by default or disabled by default.")
    .booleanConf
    .createWithDefault(true)

  val INCOMPATIBLE_DATE_FORMATS = conf("spark.rapids.sql.incompatibleDateFormats.enabled")
    .doc("When parsing strings as dates and timestamps in functions like unix_timestamp, some " +
         "formats are fully supported on the GPU and some are unsupported and will fall back to " +
         "the CPU.  Some formats behave differently on the GPU than the CPU.  Spark on the CPU " +
         "interprets date formats with unsupported trailing characters as nulls, while Spark on " +
         "the GPU will parse the date with invalid trailing characters. More detail can be found " +
         "at [parsing strings as dates or timestamps]" +
         "(../compatibility.md#parsing-strings-as-dates-or-timestamps).")
      .booleanConf
      .createWithDefault(false)

  val IMPROVED_FLOAT_OPS = conf("spark.rapids.sql.improvedFloatOps.enabled")
    .doc("For some floating point operations spark uses one way to compute the value " +
      "and the underlying cudf implementation can use an improved algorithm. " +
      "In some cases this can result in cudf producing an answer when spark overflows.")
    .booleanConf
    .createWithDefault(true)

  val NEED_DECIMAL_OVERFLOW_GUARANTEES = conf("spark.rapids.sql.decimalOverflowGuarantees")
      .doc("FOR TESTING ONLY. DO NOT USE IN PRODUCTION. Please see the decimal section of " +
          "the compatibility documents for more information on this config.")
      .booleanConf
      .createWithDefault(true)

  val ENABLE_WINDOW_COLLECT_LIST = conf("spark.rapids.sql.window.collectList.enabled")
      .doc("The output size of collect list for a window operation is proportional to " +
          "the window size squared. The current GPU implementation does not handle this well " +
          "and is disabled by default. If you know that your window size is very small you " +
          "can try to enable it.")
      .booleanConf
      .createWithDefault(false)

  val ENABLE_WINDOW_COLLECT_SET = conf("spark.rapids.sql.window.collectSet.enabled")
      .doc("The output size of collect set for a window operation can be proportional to " +
          "the window size squared. The current GPU implementation does not handle this well " +
          "and is disabled by default. If you know that your window size is very small you " +
          "can try to enable it.")
      .booleanConf
      .createWithDefault(false)

  val ENABLE_WINDOW_UNBOUNDED_AGG = conf("spark.rapids.sql.window.unboundedAgg.enabled")
      .doc("This is a temporary internal config to turn on an unbounded to unbounded " +
          "window optimization that is still a work in progress. It should eventually replace " +
          "the double pass window exec.")
      .internal()
      .booleanConf
      .createWithDefault(false)

  val ENABLE_FLOAT_AGG = conf("spark.rapids.sql.variableFloatAgg.enabled")
    .doc("Spark assumes that all operations produce the exact same result each time. " +
      "This is not true for some floating point aggregations, which can produce slightly " +
      "different results on the GPU as the aggregation is done in parallel.  This can enable " +
      "those operations if you know the query is only computing it once.")
    .booleanConf
    .createWithDefault(true)

  val ENABLE_REPLACE_SORTMERGEJOIN = conf("spark.rapids.sql.replaceSortMergeJoin.enabled")
    .doc("Allow replacing sortMergeJoin with HashJoin")
    .booleanConf
    .createWithDefault(true)

  val ENABLE_HASH_OPTIMIZE_SORT = conf("spark.rapids.sql.hashOptimizeSort.enabled")
    .doc("Whether sorts should be inserted after some hashed operations to improve " +
      "output ordering. This can improve output file sizes when saving to columnar formats.")
    .booleanConf
    .createWithDefault(false)

  val ENABLE_CAST_FLOAT_TO_DECIMAL = conf("spark.rapids.sql.castFloatToDecimal.enabled")
    .doc("Casting from floating point types to decimal on the GPU returns results that have " +
      "tiny difference compared to results returned from CPU.")
    .booleanConf
    .createWithDefault(true)

  val ENABLE_CAST_FLOAT_TO_STRING = conf("spark.rapids.sql.castFloatToString.enabled")
    .doc("Casting from floating point types to string on the GPU returns results that have " +
      "a different precision than the default results of Spark.")
    .booleanConf
    .createWithDefault(true)

  val ENABLE_FLOAT_FORMAT_NUMBER = conf("spark.rapids.sql.formatNumberFloat.enabled")
    .doc("format_number with floating point types on the GPU returns results that have " +
      "a different precision than the default results of Spark.")
    .booleanConf
    .createWithDefault(true)

  val ENABLE_CAST_FLOAT_TO_INTEGRAL_TYPES =
    conf("spark.rapids.sql.castFloatToIntegralTypes.enabled")
      .doc("Casting from floating point types to integral types on the GPU supports a " +
          "slightly different range of values when using Spark 3.1.0 or later. Refer to the CAST " +
          "documentation for more details.")
      .booleanConf
      .createWithDefault(true)

  val ENABLE_CAST_DECIMAL_TO_FLOAT = conf("spark.rapids.sql.castDecimalToFloat.enabled")
      .doc("Casting from decimal to floating point types on the GPU returns results that have " +
          "tiny difference compared to results returned from CPU.")
      .booleanConf
      .createWithDefault(true)

  val ENABLE_CAST_STRING_TO_FLOAT = conf("spark.rapids.sql.castStringToFloat.enabled")
    .doc("When set to true, enables casting from strings to float types (float, double) " +
      "on the GPU. Currently hex values aren't supported on the GPU. Also note that casting from " +
      "string to float types on the GPU returns incorrect results when the string represents any " +
      "number \"1.7976931348623158E308\" <= x < \"1.7976931348623159E308\" " +
      "and \"-1.7976931348623158E308\" >= x > \"-1.7976931348623159E308\" in both these cases " +
      "the GPU returns Double.MaxValue while CPU returns \"+Infinity\" and \"-Infinity\" " +
      "respectively")
    .booleanConf
    .createWithDefault(true)

  val ENABLE_CAST_STRING_TO_TIMESTAMP = conf("spark.rapids.sql.castStringToTimestamp.enabled")
    .doc("When set to true, casting from string to timestamp is supported on the GPU. The GPU " +
      "only supports a subset of formats when casting strings to timestamps. Refer to the CAST " +
      "documentation for more details.")
    .booleanConf
    .createWithDefault(false)

  val HAS_EXTENDED_YEAR_VALUES = conf("spark.rapids.sql.hasExtendedYearValues")
      .doc("Spark 3.2.0+ extended parsing of years in dates and " +
          "timestamps to support the full range of possible values. Prior " +
          "to this it was limited to a positive 4 digit year. The Accelerator does not " +
          "support the extended range yet. This config indicates if your data includes " +
          "this extended range or not, or if you don't care about getting the correct " +
          "values on values with the extended range.")
      .booleanConf
      .createWithDefault(true)

  val ENABLE_INNER_JOIN = conf("spark.rapids.sql.join.inner.enabled")
      .doc("When set to true inner joins are enabled on the GPU")
      .booleanConf
      .createWithDefault(true)

  val ENABLE_CROSS_JOIN = conf("spark.rapids.sql.join.cross.enabled")
      .doc("When set to true cross joins are enabled on the GPU")
      .booleanConf
      .createWithDefault(true)

  val ENABLE_LEFT_OUTER_JOIN = conf("spark.rapids.sql.join.leftOuter.enabled")
      .doc("When set to true left outer joins are enabled on the GPU")
      .booleanConf
      .createWithDefault(true)

  val ENABLE_RIGHT_OUTER_JOIN = conf("spark.rapids.sql.join.rightOuter.enabled")
      .doc("When set to true right outer joins are enabled on the GPU")
      .booleanConf
      .createWithDefault(true)

  val ENABLE_FULL_OUTER_JOIN = conf("spark.rapids.sql.join.fullOuter.enabled")
      .doc("When set to true full outer joins are enabled on the GPU")
      .booleanConf
      .createWithDefault(true)

  val ENABLE_LEFT_SEMI_JOIN = conf("spark.rapids.sql.join.leftSemi.enabled")
      .doc("When set to true left semi joins are enabled on the GPU")
      .booleanConf
      .createWithDefault(true)

  val ENABLE_LEFT_ANTI_JOIN = conf("spark.rapids.sql.join.leftAnti.enabled")
      .doc("When set to true left anti joins are enabled on the GPU")
      .booleanConf
      .createWithDefault(true)

  val ENABLE_EXISTENCE_JOIN = conf("spark.rapids.sql.join.existence.enabled")
      .doc("When set to true existence joins are enabled on the GPU")
      .booleanConf
      .createWithDefault(true)

  val ENABLE_PROJECT_AST = conf("spark.rapids.sql.projectAstEnabled")
      .doc("Enable project operations to use cudf AST expressions when possible.")
      .internal()
      .booleanConf
      .createWithDefault(false)

  val ENABLE_TIERED_PROJECT = conf("spark.rapids.sql.tiered.project.enabled")
      .doc("Enable tiered projections.")
      .internal()
      .booleanConf
      .createWithDefault(true)

  val ENABLE_COMBINED_EXPR_PREFIX = "spark.rapids.sql.expression.combined."

  val ENABLE_COMBINED_EXPRESSIONS = conf("spark.rapids.sql.combined.expressions.enabled")
    .doc("For some expressions it can be much more efficient to combine multiple " +
      "expressions together into a single kernel call. This enables or disables that " +
      s"feature. Note that this requires that $ENABLE_TIERED_PROJECT is turned on or " +
      "else there is no performance improvement. You can also disable this feature for " +
      "expressions that support it. Each config is expression specific and starts with " +
      s"$ENABLE_COMBINED_EXPR_PREFIX followed by the name of the GPU expression class " +
      s"similar to what we do for enabling converting individual expressions to the GPU.")
    .internal()
    .booleanConf
    .createWithDefault(true)

  val ENABLE_RLIKE_REGEX_REWRITE = conf("spark.rapids.sql.rLikeRegexRewrite.enabled")
      .doc("Enable the optimization to rewrite rlike regex to contains in some cases.")
      .internal()
      .booleanConf
      .createWithDefault(true)

  // FILE FORMATS
  val MULTITHREAD_READ_NUM_THREADS = conf("spark.rapids.sql.multiThreadedRead.numThreads")
      .doc("The maximum number of threads on each executor to use for reading small " +
        "files in parallel. This can not be changed at runtime after the executor has " +
        "started. Used with COALESCING and MULTITHREADED readers, see " +
        "spark.rapids.sql.format.parquet.reader.type, " +
        "spark.rapids.sql.format.orc.reader.type, or " +
        "spark.rapids.sql.format.avro.reader.type for a discussion of reader types. " +
        "If it is not set explicitly and spark.executor.cores is set, it will be tried to " +
        "assign value of `max(MULTITHREAD_READ_NUM_THREADS_DEFAULT, spark.executor.cores)`, " +
        s"where MULTITHREAD_READ_NUM_THREADS_DEFAULT = $MULTITHREAD_READ_NUM_THREADS_DEFAULT" +
        ".")
      .startupOnly()
      .commonlyUsed()
      .integerConf
      .checkValue(v => v > 0, "The thread count must be greater than zero.")
      .createWithDefault(MULTITHREAD_READ_NUM_THREADS_DEFAULT)

  val ENABLE_PARQUET = conf("spark.rapids.sql.format.parquet.enabled")
    .doc("When set to false disables all parquet input and output acceleration")
    .booleanConf
    .createWithDefault(true)

  val ENABLE_PARQUET_INT96_WRITE = conf("spark.rapids.sql.format.parquet.writer.int96.enabled")
    .doc("When set to false, disables accelerated parquet write if the " +
      "spark.sql.parquet.outputTimestampType is set to INT96")
    .booleanConf
    .createWithDefault(true)

  object ParquetFooterReaderType extends Enumeration {
    val JAVA, NATIVE, AUTO = Value
  }

  val PARQUET_READER_FOOTER_TYPE =
    conf("spark.rapids.sql.format.parquet.reader.footer.type")
      .doc("In some cases reading the footer of the file is very expensive. Typically this " +
          "happens when there are a large number of columns and relatively few " +
          "of them are being read on a large number of files. " +
          "This provides the ability to use a different path to parse and filter the footer. " +
          "AUTO is the default and decides which path to take using a heuristic. JAVA " +
          "follows closely with what Apache Spark does. NATIVE will parse and " +
          "filter the footer using C++.")
      .stringConf
      .transform(_.toUpperCase(java.util.Locale.ROOT))
      .checkValues(ParquetFooterReaderType.values.map(_.toString))
      .createWithDefault(ParquetFooterReaderType.AUTO.toString)

  // This is an experimental feature now. And eventually, should be enabled or disabled depending
  // on something that we don't know yet but would try to figure out.
  val ENABLE_CPU_BASED_UDF = conf("spark.rapids.sql.rowBasedUDF.enabled")
    .doc("When set to true, optimizes a row-based UDF in a GPU operation by transferring " +
      "only the data it needs between GPU and CPU inside a query operation, instead of falling " +
      "this operation back to CPU. This is an experimental feature, and this config might be " +
      "removed in the future.")
    .booleanConf
    .createWithDefault(false)

  val PARQUET_READER_TYPE = conf("spark.rapids.sql.format.parquet.reader.type")
    .doc("Sets the Parquet reader type. We support different types that are optimized for " +
      "different environments. The original Spark style reader can be selected by setting this " +
      "to PERFILE which individually reads and copies files to the GPU. Loading many small files " +
      "individually has high overhead, and using either COALESCING or MULTITHREADED is " +
      "recommended instead. The COALESCING reader is good when using a local file system where " +
      "the executors are on the same nodes or close to the nodes the data is being read on. " +
      "This reader coalesces all the files assigned to a task into a single host buffer before " +
      "sending it down to the GPU. It copies blocks from a single file into a host buffer in " +
      s"separate threads in parallel, see $MULTITHREAD_READ_NUM_THREADS. " +
      "MULTITHREADED is good for cloud environments where you are reading from a blobstore " +
      "that is totally separate and likely has a higher I/O read cost. Many times the cloud " +
      "environments also get better throughput when you have multiple readers in parallel. " +
      "This reader uses multiple threads to read each file in parallel and each file is sent " +
      "to the GPU separately. This allows the CPU to keep reading while GPU is also doing work. " +
      s"See $MULTITHREAD_READ_NUM_THREADS and " +
      "spark.rapids.sql.format.parquet.multiThreadedRead.maxNumFilesParallel to control " +
      "the number of threads and amount of memory used. " +
      "By default this is set to AUTO so we select the reader we think is best. This will " +
      "either be the COALESCING or the MULTITHREADED based on whether we think the file is " +
      "in the cloud. See spark.rapids.cloudSchemes.")
    .stringConf
    .transform(_.toUpperCase(java.util.Locale.ROOT))
    .checkValues(RapidsReaderType.values.map(_.toString))
    .createWithDefault(RapidsReaderType.AUTO.toString)

  val READER_MULTITHREADED_COMBINE_THRESHOLD =
    conf("spark.rapids.sql.reader.multithreaded.combine.sizeBytes")
      .doc("The target size in bytes to combine multiple small files together when using the " +
        "MULTITHREADED parquet or orc reader. With combine disabled, the MULTITHREADED reader " +
        "reads the files in parallel and sends individual files down to the GPU, but that can " +
        "be inefficient for small files. When combine is enabled, files that are ready within " +
        "spark.rapids.sql.reader.multithreaded.combine.waitTime together, up to this " +
        "threshold size, are combined before sending down to GPU. This can be disabled by " +
        "setting it to 0. Note that combine also will not go over the " +
        "spark.rapids.sql.reader.batchSizeRows or spark.rapids.sql.reader.batchSizeBytes limits.")
      .bytesConf(ByteUnit.BYTE)
      .createWithDefault(64 * 1024 * 1024) // 64M

  val READER_MULTITHREADED_COMBINE_WAIT_TIME =
    conf("spark.rapids.sql.reader.multithreaded.combine.waitTime")
      .doc("When using the multithreaded parquet or orc reader with combine mode, how long " +
        "to wait, in milliseconds, for more files to finish if haven't met the size threshold. " +
        "Note that this will wait this amount of time from when the last file was available, " +
        "so total wait time could be larger then this.")
      .integerConf
      .createWithDefault(200) // ms

  val READER_MULTITHREADED_READ_KEEP_ORDER =
    conf("spark.rapids.sql.reader.multithreaded.read.keepOrder")
      .doc("When using the MULTITHREADED reader, if this is set to true we read " +
        "the files in the same order Spark does, otherwise the order may not be the same. " +
        "Now it is supported only for parquet and orc.")
      .booleanConf
      .createWithDefault(true)

  val PARQUET_MULTITHREADED_COMBINE_THRESHOLD =
    conf("spark.rapids.sql.format.parquet.multithreaded.combine.sizeBytes")
      .doc("The target size in bytes to combine multiple small files together when using the " +
        "MULTITHREADED parquet reader. With combine disabled, the MULTITHREADED reader reads the " +
        "files in parallel and sends individual files down to the GPU, but that can be " +
        "inefficient for small files. When combine is enabled, files that are ready within " +
        "spark.rapids.sql.format.parquet.multithreaded.combine.waitTime together, up to this " +
        "threshold size, are combined before sending down to GPU. This can be disabled by " +
        "setting it to 0. Note that combine also will not go over the " +
        "spark.rapids.sql.reader.batchSizeRows or spark.rapids.sql.reader.batchSizeBytes " +
        s"limits. DEPRECATED: use $READER_MULTITHREADED_COMBINE_THRESHOLD instead.")
      .bytesConf(ByteUnit.BYTE)
      .createOptional

  val PARQUET_MULTITHREADED_COMBINE_WAIT_TIME =
    conf("spark.rapids.sql.format.parquet.multithreaded.combine.waitTime")
      .doc("When using the multithreaded parquet reader with combine mode, how long " +
        "to wait, in milliseconds, for more files to finish if haven't met the size threshold. " +
        "Note that this will wait this amount of time from when the last file was available, " +
        "so total wait time could be larger then this. " +
        s"DEPRECATED: use $READER_MULTITHREADED_COMBINE_WAIT_TIME instead.")
      .integerConf
      .createOptional

  val PARQUET_MULTITHREADED_READ_KEEP_ORDER =
    conf("spark.rapids.sql.format.parquet.multithreaded.read.keepOrder")
      .doc("When using the MULTITHREADED reader, if this is set to true we read " +
        "the files in the same order Spark does, otherwise the order may not be the same. " +
        s"DEPRECATED: use $READER_MULTITHREADED_READ_KEEP_ORDER instead.")
      .booleanConf
      .createOptional

  /** List of schemes that are always considered cloud storage schemes */
  private lazy val DEFAULT_CLOUD_SCHEMES =
    Seq("abfs", "abfss", "dbfs", "gs", "s3", "s3a", "s3n", "wasbs", "cosn")

  val CLOUD_SCHEMES = conf("spark.rapids.cloudSchemes")
    .doc("Comma separated list of additional URI schemes that are to be considered cloud based " +
      s"filesystems. Schemes already included: ${DEFAULT_CLOUD_SCHEMES.mkString(", ")}. Cloud " +
      "based stores generally would be total separate from the executors and likely have a " +
      "higher I/O read cost. Many times the cloud filesystems also get better throughput when " +
      "you have multiple readers in parallel. This is used with " +
      "spark.rapids.sql.format.parquet.reader.type")
    .commonlyUsed()
    .stringConf
    .toSequence
    .createOptional

  val PARQUET_MULTITHREAD_READ_NUM_THREADS =
    conf("spark.rapids.sql.format.parquet.multiThreadedRead.numThreads")
      .doc("The maximum number of threads, on the executor, to use for reading small " +
        "Parquet files in parallel. This can not be changed at runtime after the executor has " +
        "started. Used with COALESCING and MULTITHREADED reader, see " +
        s"$PARQUET_READER_TYPE. DEPRECATED: use $MULTITHREAD_READ_NUM_THREADS")
      .startupOnly()
      .integerConf
      .createOptional

  val PARQUET_MULTITHREAD_READ_MAX_NUM_FILES_PARALLEL =
    conf("spark.rapids.sql.format.parquet.multiThreadedRead.maxNumFilesParallel")
      .doc("A limit on the maximum number of files per task processed in parallel on the CPU " +
        "side before the file is sent to the GPU. This affects the amount of host memory used " +
        "when reading the files in parallel. Used with MULTITHREADED reader, see " +
        s"$PARQUET_READER_TYPE.")
      .integerConf
      .checkValue(v => v > 0, "The maximum number of files must be greater than 0.")
      .createWithDefault(Integer.MAX_VALUE)

  val ENABLE_PARQUET_READ = conf("spark.rapids.sql.format.parquet.read.enabled")
    .doc("When set to false disables parquet input acceleration")
    .booleanConf
    .createWithDefault(true)

  val ENABLE_PARQUET_WRITE = conf("spark.rapids.sql.format.parquet.write.enabled")
    .doc("When set to false disables parquet output acceleration")
    .booleanConf
    .createWithDefault(true)

  val ENABLE_ORC = conf("spark.rapids.sql.format.orc.enabled")
    .doc("When set to false disables all orc input and output acceleration")
    .booleanConf
    .createWithDefault(true)

  val ENABLE_ORC_READ = conf("spark.rapids.sql.format.orc.read.enabled")
    .doc("When set to false disables orc input acceleration")
    .booleanConf
    .createWithDefault(true)

  val ENABLE_ORC_WRITE = conf("spark.rapids.sql.format.orc.write.enabled")
    .doc("When set to false disables orc output acceleration")
    .booleanConf
    .createWithDefault(true)

  val ENABLE_EXPAND_PREPROJECT = conf("spark.rapids.sql.expandPreproject.enabled")
    .doc("When set to false disables the pre-projection for GPU Expand. " +
      "Pre-projection leverages the tiered projection to evaluate expressions that " +
      "semantically equal across Expand projection lists before expanding, to avoid " +
      s"duplicate evaluations. '${ENABLE_TIERED_PROJECT.key}' should also set to true " +
      "to enable this.")
    .internal()
    .booleanConf
    .createWithDefault(true)

  val ENABLE_ORC_FLOAT_TYPES_TO_STRING =
    conf("spark.rapids.sql.format.orc.floatTypesToString.enable")
    .doc("When reading an ORC file, the source data schemas(schemas of ORC file) may differ " +
      "from the target schemas (schemas of the reader), we need to handle the castings from " +
      "source type to target type. Since float/double numbers in GPU have different precision " +
      "with CPU, when casting float/double to string, the result of GPU is different from " +
      "result of CPU spark. Its default value is `true` (this means the strings result will " +
      "differ from result of CPU). If it's set `false` explicitly and there exists casting " +
      "from float/double to string in the job, then such behavior will cause an exception, " +
      "and the job will fail.")
    .booleanConf
    .createWithDefault(true)

  val ORC_READER_TYPE = conf("spark.rapids.sql.format.orc.reader.type")
    .doc("Sets the ORC reader type. We support different types that are optimized for " +
      "different environments. The original Spark style reader can be selected by setting this " +
      "to PERFILE which individually reads and copies files to the GPU. Loading many small files " +
      "individually has high overhead, and using either COALESCING or MULTITHREADED is " +
      "recommended instead. The COALESCING reader is good when using a local file system where " +
      "the executors are on the same nodes or close to the nodes the data is being read on. " +
      "This reader coalesces all the files assigned to a task into a single host buffer before " +
      "sending it down to the GPU. It copies blocks from a single file into a host buffer in " +
      s"separate threads in parallel, see $MULTITHREAD_READ_NUM_THREADS. " +
      "MULTITHREADED is good for cloud environments where you are reading from a blobstore " +
      "that is totally separate and likely has a higher I/O read cost. Many times the cloud " +
      "environments also get better throughput when you have multiple readers in parallel. " +
      "This reader uses multiple threads to read each file in parallel and each file is sent " +
      "to the GPU separately. This allows the CPU to keep reading while GPU is also doing work. " +
      s"See $MULTITHREAD_READ_NUM_THREADS and " +
      "spark.rapids.sql.format.orc.multiThreadedRead.maxNumFilesParallel to control " +
      "the number of threads and amount of memory used. " +
      "By default this is set to AUTO so we select the reader we think is best. This will " +
      "either be the COALESCING or the MULTITHREADED based on whether we think the file is " +
      "in the cloud. See spark.rapids.cloudSchemes.")
    .stringConf
    .transform(_.toUpperCase(java.util.Locale.ROOT))
    .checkValues(RapidsReaderType.values.map(_.toString))
    .createWithDefault(RapidsReaderType.AUTO.toString)

  val ORC_MULTITHREAD_READ_NUM_THREADS =
    conf("spark.rapids.sql.format.orc.multiThreadedRead.numThreads")
      .doc("The maximum number of threads, on the executor, to use for reading small " +
        "ORC files in parallel. This can not be changed at runtime after the executor has " +
        "started. Used with MULTITHREADED reader, see " +
        s"$ORC_READER_TYPE. DEPRECATED: use $MULTITHREAD_READ_NUM_THREADS")
      .startupOnly()
      .integerConf
      .createOptional

  val ORC_MULTITHREAD_READ_MAX_NUM_FILES_PARALLEL =
    conf("spark.rapids.sql.format.orc.multiThreadedRead.maxNumFilesParallel")
      .doc("A limit on the maximum number of files per task processed in parallel on the CPU " +
        "side before the file is sent to the GPU. This affects the amount of host memory used " +
        "when reading the files in parallel. Used with MULTITHREADED reader, see " +
        s"$ORC_READER_TYPE.")
      .integerConf
      .checkValue(v => v > 0, "The maximum number of files must be greater than 0.")
      .createWithDefault(Integer.MAX_VALUE)

  val ENABLE_CSV = conf("spark.rapids.sql.format.csv.enabled")
    .doc("When set to false disables all csv input and output acceleration. " +
      "(only input is currently supported anyways)")
    .booleanConf
    .createWithDefault(true)

  val ENABLE_CSV_READ = conf("spark.rapids.sql.format.csv.read.enabled")
    .doc("When set to false disables csv input acceleration")
    .booleanConf
    .createWithDefault(true)

  val ENABLE_READ_CSV_FLOATS = conf("spark.rapids.sql.csv.read.float.enabled")
    .doc("CSV reading is not 100% compatible when reading floats.")
    .booleanConf
    .createWithDefault(true)

  val ENABLE_READ_CSV_DOUBLES = conf("spark.rapids.sql.csv.read.double.enabled")
    .doc("CSV reading is not 100% compatible when reading doubles.")
    .booleanConf
    .createWithDefault(true)

  val ENABLE_READ_CSV_DECIMALS = conf("spark.rapids.sql.csv.read.decimal.enabled")
    .doc("CSV reading is not 100% compatible when reading decimals.")
    .booleanConf
    .createWithDefault(false)

  val ENABLE_JSON = conf("spark.rapids.sql.format.json.enabled")
    .doc("When set to true enables all json input and output acceleration. " +
      "(only input is currently supported anyways)")
    .booleanConf
    .createWithDefault(false)

  val ENABLE_JSON_READ = conf("spark.rapids.sql.format.json.read.enabled")
    .doc("When set to true enables json input acceleration")
    .booleanConf
    .createWithDefault(false)

  val ENABLE_READ_JSON_FLOATS = conf("spark.rapids.sql.json.read.float.enabled")
    .doc("JSON reading is not 100% compatible when reading floats.")
    .booleanConf
    .createWithDefault(true)

  val ENABLE_READ_JSON_DOUBLES = conf("spark.rapids.sql.json.read.double.enabled")
    .doc("JSON reading is not 100% compatible when reading doubles.")
    .booleanConf
    .createWithDefault(true)

  val ENABLE_READ_JSON_DECIMALS = conf("spark.rapids.sql.json.read.decimal.enabled")
    .doc("When reading a quoted string as a decimal Spark supports reading non-ascii " +
        "unicode digits, and the RAPIDS Accelerator does not.")
    .booleanConf
    .createWithDefault(true)

  val ENABLE_AVRO = conf("spark.rapids.sql.format.avro.enabled")
    .doc("When set to true enables all avro input and output acceleration. " +
      "(only input is currently supported anyways)")
    .booleanConf
    .createWithDefault(false)

  val ENABLE_AVRO_READ = conf("spark.rapids.sql.format.avro.read.enabled")
    .doc("When set to true enables avro input acceleration")
    .booleanConf
    .createWithDefault(false)

  val AVRO_READER_TYPE = conf("spark.rapids.sql.format.avro.reader.type")
    .doc("Sets the Avro reader type. We support different types that are optimized for " +
      "different environments. The original Spark style reader can be selected by setting this " +
      "to PERFILE which individually reads and copies files to the GPU. Loading many small files " +
      "individually has high overhead, and using either COALESCING or MULTITHREADED is " +
      "recommended instead. The COALESCING reader is good when using a local file system where " +
      "the executors are on the same nodes or close to the nodes the data is being read on. " +
      "This reader coalesces all the files assigned to a task into a single host buffer before " +
      "sending it down to the GPU. It copies blocks from a single file into a host buffer in " +
      s"separate threads in parallel, see $MULTITHREAD_READ_NUM_THREADS. " +
      "MULTITHREADED is good for cloud environments where you are reading from a blobstore " +
      "that is totally separate and likely has a higher I/O read cost. Many times the cloud " +
      "environments also get better throughput when you have multiple readers in parallel. " +
      "This reader uses multiple threads to read each file in parallel and each file is sent " +
      "to the GPU separately. This allows the CPU to keep reading while GPU is also doing work. " +
      s"See $MULTITHREAD_READ_NUM_THREADS and " +
      "spark.rapids.sql.format.avro.multiThreadedRead.maxNumFilesParallel to control " +
      "the number of threads and amount of memory used. " +
      "By default this is set to AUTO so we select the reader we think is best. This will " +
      "either be the COALESCING or the MULTITHREADED based on whether we think the file is " +
      "in the cloud. See spark.rapids.cloudSchemes.")
    .stringConf
    .transform(_.toUpperCase(java.util.Locale.ROOT))
    .checkValues(RapidsReaderType.values.map(_.toString))
    .createWithDefault(RapidsReaderType.AUTO.toString)

  val AVRO_MULTITHREAD_READ_NUM_THREADS =
    conf("spark.rapids.sql.format.avro.multiThreadedRead.numThreads")
      .doc("The maximum number of threads, on one executor, to use for reading small " +
        "Avro files in parallel. This can not be changed at runtime after the executor has " +
        "started. Used with MULTITHREADED reader, see " +
        s"$AVRO_READER_TYPE. DEPRECATED: use $MULTITHREAD_READ_NUM_THREADS")
      .startupOnly()
      .integerConf
      .createOptional

  val AVRO_MULTITHREAD_READ_MAX_NUM_FILES_PARALLEL =
    conf("spark.rapids.sql.format.avro.multiThreadedRead.maxNumFilesParallel")
      .doc("A limit on the maximum number of files per task processed in parallel on the CPU " +
        "side before the file is sent to the GPU. This affects the amount of host memory used " +
        "when reading the files in parallel. Used with MULTITHREADED reader, see " +
        s"$AVRO_READER_TYPE.")
      .integerConf
      .checkValue(v => v > 0, "The maximum number of files must be greater than 0.")
      .createWithDefault(Integer.MAX_VALUE)

  val ENABLE_DELTA_WRITE = conf("spark.rapids.sql.format.delta.write.enabled")
      .doc("When set to false disables Delta Lake output acceleration.")
      .booleanConf
      .createWithDefault(true)

  val ENABLE_ICEBERG = conf("spark.rapids.sql.format.iceberg.enabled")
    .doc("When set to false disables all Iceberg acceleration")
    .booleanConf
    .createWithDefault(true)

  val ENABLE_ICEBERG_READ = conf("spark.rapids.sql.format.iceberg.read.enabled")
    .doc("When set to false disables Iceberg input acceleration")
    .booleanConf
    .createWithDefault(true)

  val ENABLE_HIVE_TEXT: ConfEntryWithDefault[Boolean] =
    conf("spark.rapids.sql.format.hive.text.enabled")
      .doc("When set to false disables Hive text table acceleration")
      .booleanConf
      .createWithDefault(true)

  val ENABLE_HIVE_TEXT_READ: ConfEntryWithDefault[Boolean] =
    conf("spark.rapids.sql.format.hive.text.read.enabled")
      .doc("When set to false disables Hive text table read acceleration")
      .booleanConf
      .createWithDefault(true)

  val ENABLE_HIVE_TEXT_WRITE: ConfEntryWithDefault[Boolean] =
    conf("spark.rapids.sql.format.hive.text.write.enabled")
      .doc("When set to false disables Hive text table write acceleration")
      .booleanConf
      .createWithDefault(false)

  val ENABLE_READ_HIVE_FLOATS = conf("spark.rapids.sql.format.hive.text.read.float.enabled")
      .doc("Hive text file reading is not 100% compatible when reading floats.")
      .booleanConf
      .createWithDefault(true)

  val ENABLE_READ_HIVE_DOUBLES = conf("spark.rapids.sql.format.hive.text.read.double.enabled")
      .doc("Hive text file reading is not 100% compatible when reading doubles.")
      .booleanConf
      .createWithDefault(true)

  val ENABLE_READ_HIVE_DECIMALS = conf("spark.rapids.sql.format.hive.text.read.decimal.enabled")
      .doc("Hive text file reading is not 100% compatible when reading decimals. Hive has " +
          "more limitations on what is valid compared to the GPU implementation in some corner " +
          "cases. See https://github.com/NVIDIA/spark-rapids/issues/7246")
      .booleanConf
      .createWithDefault(true)

  val ENABLE_RANGE_WINDOW_BYTES = conf("spark.rapids.sql.window.range.byte.enabled")
    .doc("When the order-by column of a range based window is byte type and " +
      "the range boundary calculated for a value has overflow, CPU and GPU will get " +
      "the different results. When set to false disables the range window acceleration for the " +
      "byte type order-by column")
    .booleanConf
    .createWithDefault(false)

  val ENABLE_RANGE_WINDOW_SHORT = conf("spark.rapids.sql.window.range.short.enabled")
    .doc("When the order-by column of a range based window is short type and " +
      "the range boundary calculated for a value has overflow, CPU and GPU will get " +
      "the different results. When set to false disables the range window acceleration for the " +
      "short type order-by column")
    .booleanConf
    .createWithDefault(false)

  val ENABLE_RANGE_WINDOW_INT = conf("spark.rapids.sql.window.range.int.enabled")
    .doc("When the order-by column of a range based window is int type and " +
      "the range boundary calculated for a value has overflow, CPU and GPU will get " +
      "the different results. When set to false disables the range window acceleration for the " +
      "int type order-by column")
    .booleanConf
    .createWithDefault(true)

  val ENABLE_RANGE_WINDOW_LONG = conf("spark.rapids.sql.window.range.long.enabled")
    .doc("When the order-by column of a range based window is long type and " +
      "the range boundary calculated for a value has overflow, CPU and GPU will get " +
      "the different results. When set to false disables the range window acceleration for the " +
      "long type order-by column")
    .booleanConf
    .createWithDefault(true)

  val ENABLE_RANGE_WINDOW_FLOAT: ConfEntryWithDefault[Boolean] =
    conf("spark.rapids.sql.window.range.float.enabled")
      .doc("When set to false, this disables the range window acceleration for the " +
        "FLOAT type order-by column")
      .booleanConf
      .createWithDefault(true)

  val ENABLE_RANGE_WINDOW_DOUBLE: ConfEntryWithDefault[Boolean] =
    conf("spark.rapids.sql.window.range.double.enabled")
      .doc("When set to false, this disables the range window acceleration for the " +
        "double type order-by column")
      .booleanConf
      .createWithDefault(true)

  val ENABLE_RANGE_WINDOW_DECIMAL: ConfEntryWithDefault[Boolean] =
    conf("spark.rapids.sql.window.range.decimal.enabled")
    .doc("When set to false, this disables the range window acceleration for the " +
      "DECIMAL type order-by column")
    .booleanConf
    .createWithDefault(true)

  val BATCHED_BOUNDED_ROW_WINDOW_MAX: ConfEntryWithDefault[Integer] =
    conf("spark.rapids.sql.window.batched.bounded.row.max")
      .doc("Max value for bounded row window preceding/following extents " +
      "permissible for the window to be evaluated in batched mode. This value affects " +
      "both the preceding and following bounds, potentially doubling the window size " +
      "permitted for batched execution")
      .integerConf
      .createWithDefault(value = 100)

  val ENABLE_SINGLE_PASS_PARTIAL_SORT_AGG: ConfEntryWithDefault[Boolean] =
    conf("spark.rapids.sql.agg.singlePassPartialSortEnabled")
    .doc("Enable or disable a single pass partial sort optimization where if a heuristic " +
        "indicates it would be good we pre-sort the data before a partial agg and then " +
        "do the agg in a single pass with no merge, so there is no spilling")
    .internal()
    .booleanConf
    .createWithDefault(true)

  val SKIP_AGG_PASS_REDUCTION_RATIO = conf("spark.rapids.sql.agg.skipAggPassReductionRatio")
    .doc("In non-final aggregation stages, if the previous pass has a row reduction ratio " +
        "greater than this value, the next aggregation pass will be skipped." +
        "Setting this to 1 essentially disables this feature.")
    .doubleConf
    .checkValue(v => v >= 0 && v <= 1, "The ratio value must be in [0, 1].")
    .createWithDefault(1.0)

  val FORCE_SINGLE_PASS_PARTIAL_SORT_AGG: ConfEntryWithDefault[Boolean] =
    conf("spark.rapids.sql.agg.forceSinglePassPartialSort")
    .doc("Force a single pass partial sort agg to happen in all cases that it could, " +
        "no matter what the heuristic says. This is really just for testing.")
    .internal()
    .booleanConf
    .createWithDefault(false)

  val ENABLE_REGEXP = conf("spark.rapids.sql.regexp.enabled")
    .doc("Specifies whether supported regular expressions will be evaluated on the GPU. " +
      "Unsupported expressions will fall back to CPU. However, there are some known edge cases " +
      "that will still execute on GPU and produce incorrect results and these are documented in " +
      "the compatibility guide. Setting this config to false will make all regular expressions " +
      "run on the CPU instead.")
    .booleanConf
    .createWithDefault(true)

  val REGEXP_MAX_STATE_MEMORY_BYTES = conf("spark.rapids.sql.regexp.maxStateMemoryBytes")
    .doc("Specifies the maximum memory on GPU to be used for regular expressions." +
      "The memory usage is an estimate based on an upper-bound approximation on the " +
      "complexity of the regular expression. Note that the actual memory usage may " +
      "still be higher than this estimate depending on the number of rows in the data" +
      "column and the input strings themselves. It is recommended to not set this to " +
      s"more than 3 times ${GPU_BATCH_SIZE_BYTES.key}")
    .bytesConf(ByteUnit.BYTE)
    .createWithDefault(Integer.MAX_VALUE)

  // INTERNAL TEST AND DEBUG CONFIGS

  val TEST_RETRY_OOM_INJECTION_MODE = conf("spark.rapids.sql.test.injectRetryOOM")
    .doc("Only to be used in tests. If `true` the retry iterator will inject a GpuRetryOOM " +
         "or CpuRetryOOM once per invocation. Furthermore an extended config " +
         "`num_ooms=<int>,skip=<int>,type=CPU|GPU|CPU_OR_GPU,split=<bool>` can be provided to " +
         "specify the number of OOMs to generate; how many to skip before doing so; whether to " +
         "filter by allocation events by host(CPU), device(GPU), or both (CPU_OR_GPU); " +
         "whether to inject *SplitAndRetryOOM instead of plain *RetryOOM exceptions." +
         "Note *SplitAndRetryOOM exceptions are not always handled - use with care.")
    .internal()
    .stringConf
    .createWithDefault(false.toString)

  val FOLDABLE_NON_LIT_ALLOWED = conf("spark.rapids.sql.test.isFoldableNonLitAllowed")
    .doc("Only to be used in tests. If `true` the foldable expressions that are not literals " +
      "will be allowed")
    .internal()
    .booleanConf
    .createWithDefault(false)

  val TEST_CONF = conf("spark.rapids.sql.test.enabled")
    .doc("Intended to be used by unit tests, if enabled all operations must run on the " +
      "GPU or an error happens.")
    .internal()
    .booleanConf
    .createWithDefault(false)

  val TEST_ALLOWED_NONGPU = conf("spark.rapids.sql.test.allowedNonGpu")
    .doc("Comma separate string of exec or expression class names that are allowed " +
      "to not be GPU accelerated for testing.")
    .internal()
    .stringConf
    .toSequence
    .createWithDefault(Nil)

  val TEST_VALIDATE_EXECS_ONGPU = conf("spark.rapids.sql.test.validateExecsInGpuPlan")
    .doc("Comma separate string of exec class names to validate they " +
      "are GPU accelerated. Used for testing.")
    .internal()
    .stringConf
    .toSequence
    .createWithDefault(Nil)

  val HASH_SUB_PARTITION_TEST_ENABLED = conf("spark.rapids.sql.test.subPartitioning.enabled")
    .doc("Setting to true will force hash joins to use the sub-partitioning algorithm if " +
      s"${TEST_CONF.key} is also enabled, while false means always disabling it. This is " +
      "intended for tests. Do not set any value under production environments, since it " +
      "will override the default behavior that will choose one automatically according to " +
      "the input batch size")
    .internal()
    .booleanConf
    .createOptional

  val LOG_TRANSFORMATIONS = conf("spark.rapids.sql.debug.logTransformations")
    .doc("When enabled, all query transformations will be logged.")
    .internal()
    .booleanConf
    .createWithDefault(false)

  val PARQUET_DEBUG_DUMP_PREFIX = conf("spark.rapids.sql.parquet.debug.dumpPrefix")
    .doc("A path prefix where Parquet split file data is dumped for debugging.")
    .internal()
    .stringConf
    .createOptional

  val PARQUET_DEBUG_DUMP_ALWAYS = conf("spark.rapids.sql.parquet.debug.dumpAlways")
    .doc(s"This only has an effect if $PARQUET_DEBUG_DUMP_PREFIX is set. If true then " +
      "Parquet data is dumped for every read operation otherwise only on a read error.")
    .internal()
    .booleanConf
    .createWithDefault(false)

  val ORC_DEBUG_DUMP_PREFIX = conf("spark.rapids.sql.orc.debug.dumpPrefix")
    .doc("A path prefix where ORC split file data is dumped for debugging.")
    .internal()
    .stringConf
    .createOptional

  val ORC_DEBUG_DUMP_ALWAYS = conf("spark.rapids.sql.orc.debug.dumpAlways")
    .doc(s"This only has an effect if $ORC_DEBUG_DUMP_PREFIX is set. If true then " +
      "ORC data is dumped for every read operation otherwise only on a read error.")
    .internal()
    .booleanConf
    .createWithDefault(false)

  val AVRO_DEBUG_DUMP_PREFIX = conf("spark.rapids.sql.avro.debug.dumpPrefix")
    .doc("A path prefix where AVRO split file data is dumped for debugging.")
    .internal()
    .stringConf
    .createOptional

  val AVRO_DEBUG_DUMP_ALWAYS = conf("spark.rapids.sql.avro.debug.dumpAlways")
    .doc(s"This only has an effect if $AVRO_DEBUG_DUMP_PREFIX is set. If true then " +
      "Avro data is dumped for every read operation otherwise only on a read error.")
    .internal()
    .booleanConf
    .createWithDefault(false)

  val HASH_AGG_REPLACE_MODE = conf("spark.rapids.sql.hashAgg.replaceMode")
    .doc("Only when hash aggregate exec has these modes (\"all\" by default): " +
      "\"all\" (try to replace all aggregates, default), " +
      "\"complete\" (exclusively replace complete aggregates), " +
      "\"partial\" (exclusively replace partial aggregates), " +
      "\"final\" (exclusively replace final aggregates)." +
      " These modes can be connected with &(AND) or |(OR) to form sophisticated patterns.")
    .internal()
    .stringConf
    .createWithDefault("all")

  val PARTIAL_MERGE_DISTINCT_ENABLED = conf("spark.rapids.sql.partialMerge.distinct.enabled")
    .doc("Enables aggregates that are in PartialMerge mode to run on the GPU if true")
    .internal()
    .booleanConf
    .createWithDefault(true)

  val SHUFFLE_MANAGER_ENABLED = conf("spark.rapids.shuffle.enabled")
    .doc("Enable or disable the RAPIDS Shuffle Manager at runtime. " +
      "The [RAPIDS Shuffle Manager](https://docs.nvidia.com/spark-rapids/user-guide/latest" +
      "/additional-functionality/rapids-shuffle.html) must " +
      "already be configured. When set to `false`, the built-in Spark shuffle will be used. ")
    .booleanConf
    .createWithDefault(true)

  object RapidsShuffleManagerMode extends Enumeration {
    val UCX, CACHE_ONLY, MULTITHREADED = Value
  }

  val SHUFFLE_MANAGER_MODE = conf("spark.rapids.shuffle.mode")
    .doc("RAPIDS Shuffle Manager mode. " +
      "\"MULTITHREADED\": shuffle file writes and reads are parallelized using a thread pool. " +
      "\"UCX\": (requires UCX installation) uses accelerated transports for " +
      "transferring shuffle blocks. " +
      "\"CACHE_ONLY\": use when running a single executor, for short-circuit cached " +
      "shuffle (for testing purposes).")
    .startupOnly()
    .stringConf
    .checkValues(RapidsShuffleManagerMode.values.map(_.toString))
    .createWithDefault(RapidsShuffleManagerMode.MULTITHREADED.toString)

  val SHUFFLE_TRANSPORT_EARLY_START = conf("spark.rapids.shuffle.transport.earlyStart")
    .doc("Enable early connection establishment for RAPIDS Shuffle")
    .startupOnly()
    .booleanConf
    .createWithDefault(true)

  val SHUFFLE_TRANSPORT_EARLY_START_HEARTBEAT_INTERVAL =
    conf("spark.rapids.shuffle.transport.earlyStart.heartbeatInterval")
      .doc("Shuffle early start heartbeat interval (milliseconds). " +
        "Executors will send a heartbeat RPC message to the driver at this interval")
      .startupOnly()
      .integerConf
      .createWithDefault(5000)

  val SHUFFLE_TRANSPORT_EARLY_START_HEARTBEAT_TIMEOUT =
    conf("spark.rapids.shuffle.transport.earlyStart.heartbeatTimeout")
      .doc(s"Shuffle early start heartbeat timeout (milliseconds). " +
        s"Executors that don't heartbeat within this timeout will be considered stale. " +
        s"This timeout must be higher than the value for " +
        s"${SHUFFLE_TRANSPORT_EARLY_START_HEARTBEAT_INTERVAL.key}")
      .startupOnly()
      .integerConf
      .createWithDefault(10000)

  val SHUFFLE_TRANSPORT_CLASS_NAME = conf("spark.rapids.shuffle.transport.class")
    .doc("The class of the specific RapidsShuffleTransport to use during the shuffle.")
    .internal()
    .startupOnly()
    .stringConf
    .createWithDefault("com.nvidia.spark.rapids.shuffle.ucx.UCXShuffleTransport")

  val SHUFFLE_TRANSPORT_MAX_RECEIVE_INFLIGHT_BYTES =
    conf("spark.rapids.shuffle.transport.maxReceiveInflightBytes")
      .doc("Maximum aggregate amount of bytes that be fetched at any given time from peers " +
        "during shuffle")
      .startupOnly()
      .bytesConf(ByteUnit.BYTE)
      .createWithDefault(1024 * 1024 * 1024)

  val SHUFFLE_UCX_ACTIVE_MESSAGES_FORCE_RNDV =
    conf("spark.rapids.shuffle.ucx.activeMessages.forceRndv")
      .doc("Set to true to force 'rndv' mode for all UCX Active Messages. " +
        "This should only be required with UCX 1.10.x. UCX 1.11.x deployments should " +
        "set to false.")
      .startupOnly()
      .booleanConf
      .createWithDefault(false)

  val SHUFFLE_UCX_USE_WAKEUP = conf("spark.rapids.shuffle.ucx.useWakeup")
    .doc("When set to true, use UCX's event-based progress (epoll) in order to wake up " +
      "the progress thread when needed, instead of a hot loop.")
    .startupOnly()
    .booleanConf
    .createWithDefault(true)

  val SHUFFLE_UCX_LISTENER_START_PORT = conf("spark.rapids.shuffle.ucx.listenerStartPort")
    .doc("Starting port to try to bind the UCX listener.")
    .internal()
    .startupOnly()
    .integerConf
    .createWithDefault(0)

  val SHUFFLE_UCX_MGMT_SERVER_HOST = conf("spark.rapids.shuffle.ucx.managementServerHost")
    .doc("The host to be used to start the management server")
    .startupOnly()
    .stringConf
    .createWithDefault(null)

  val SHUFFLE_UCX_MGMT_CONNECTION_TIMEOUT =
    conf("spark.rapids.shuffle.ucx.managementConnectionTimeout")
    .doc("The timeout for client connections to a remote peer")
    .internal()
    .startupOnly()
    .integerConf
    .createWithDefault(0)

  val SHUFFLE_UCX_BOUNCE_BUFFERS_SIZE = conf("spark.rapids.shuffle.ucx.bounceBuffers.size")
    .doc("The size of bounce buffer to use in bytes. Note that this size will be the same " +
      "for device and host memory")
    .internal()
    .startupOnly()
    .bytesConf(ByteUnit.BYTE)
    .createWithDefault(4 * 1024  * 1024)

  val SHUFFLE_UCX_BOUNCE_BUFFERS_DEVICE_COUNT =
    conf("spark.rapids.shuffle.ucx.bounceBuffers.device.count")
    .doc("The number of bounce buffers to pre-allocate from device memory")
    .internal()
    .startupOnly()
    .integerConf
    .createWithDefault(32)

  val SHUFFLE_UCX_BOUNCE_BUFFERS_HOST_COUNT =
    conf("spark.rapids.shuffle.ucx.bounceBuffers.host.count")
    .doc("The number of bounce buffers to pre-allocate from host memory")
    .internal()
    .startupOnly()
    .integerConf
    .createWithDefault(32)

  val SHUFFLE_MAX_CLIENT_THREADS = conf("spark.rapids.shuffle.maxClientThreads")
    .doc("The maximum number of threads that the shuffle client should be allowed to start")
    .internal()
    .startupOnly()
    .integerConf
    .createWithDefault(50)

  val SHUFFLE_MAX_CLIENT_TASKS = conf("spark.rapids.shuffle.maxClientTasks")
    .doc("The maximum number of tasks shuffle clients will queue before adding threads " +
      s"(up to spark.rapids.shuffle.maxClientThreads), or slowing down the transport")
    .internal()
    .startupOnly()
    .integerConf
    .createWithDefault(100)

  val SHUFFLE_CLIENT_THREAD_KEEPALIVE = conf("spark.rapids.shuffle.clientThreadKeepAlive")
    .doc("The number of seconds that the ThreadPoolExecutor will allow an idle client " +
      "shuffle thread to stay alive, before reclaiming.")
    .internal()
    .startupOnly()
    .integerConf
    .createWithDefault(30)

  val SHUFFLE_MAX_SERVER_TASKS = conf("spark.rapids.shuffle.maxServerTasks")
    .doc("The maximum number of tasks the shuffle server will queue up for its thread")
    .internal()
    .startupOnly()
    .integerConf
    .createWithDefault(1000)

  val SHUFFLE_MAX_METADATA_SIZE = conf("spark.rapids.shuffle.maxMetadataSize")
    .doc("The maximum size of a metadata message that the shuffle plugin will keep in its " +
      "direct message pool. ")
    .internal()
    .startupOnly()
    .bytesConf(ByteUnit.BYTE)
    .createWithDefault(500 * 1024)

  val SHUFFLE_COMPRESSION_CODEC = conf("spark.rapids.shuffle.compression.codec")
    .doc("The GPU codec used to compress shuffle data when using RAPIDS shuffle. " +
      "Supported codecs: zstd, lz4, copy, none")
    .internal()
    .startupOnly()
    .stringConf
    .createWithDefault("none")

val SHUFFLE_COMPRESSION_LZ4_CHUNK_SIZE = conf("spark.rapids.shuffle.compression.lz4.chunkSize")
    .doc("A configurable chunk size to use when compressing with LZ4.")
    .internal()
    .startupOnly()
    .bytesConf(ByteUnit.BYTE)
    .createWithDefault(64 * 1024)

  val SHUFFLE_COMPRESSION_ZSTD_CHUNK_SIZE =
    conf("spark.rapids.shuffle.compression.zstd.chunkSize")
      .doc("A configurable chunk size to use when compressing with ZSTD.")
      .internal()
      .startupOnly()
      .bytesConf(ByteUnit.BYTE)
      .createWithDefault(64 * 1024)

  val FORCE_HIVE_HASH_FOR_BUCKETED_WRITE =
    conf("spark.rapids.sql.format.write.forceHiveHashForBucketing")
      .doc("Hive write commands before Spark 330 use Murmur3Hash for bucketed write. " +
        "When enabled, HiveHash will be always used for this instead of Murmur3. This is " +
        "used to align with some customized Spark binaries before 330.")
      .internal()
      .booleanConf
      .createWithDefault(false)

  val SHUFFLE_MULTITHREADED_MAX_BYTES_IN_FLIGHT =
    conf("spark.rapids.shuffle.multiThreaded.maxBytesInFlight")
      .doc(
        "The size limit, in bytes, that the RAPIDS shuffle manager configured in " +
        "\"MULTITHREADED\" mode will allow to be serialized or deserialized concurrently " +
        "per task. This is also the maximum amount of memory that will be used per task. " +
        "This should be set larger " +
        "than Spark's default maxBytesInFlight (48MB). The larger this setting is, the " +
        "more compressed shuffle chunks are processed concurrently. In practice, " +
        "care needs to be taken to not go over the amount of off-heap memory that Netty has " +
        "available. See https://github.com/NVIDIA/spark-rapids/issues/9153.")
      .startupOnly()
      .bytesConf(ByteUnit.BYTE)
      .createWithDefault(128 * 1024 * 1024)

  val SHUFFLE_MULTITHREADED_WRITER_THREADS =
    conf("spark.rapids.shuffle.multiThreaded.writer.threads")
      .doc("The number of threads to use for writing shuffle blocks per executor in the " +
          "RAPIDS shuffle manager configured in \"MULTITHREADED\" mode. " +
          "There are two special values: " +
          "0 = feature is disabled, falls back to Spark built-in shuffle writer; " +
          "1 = our implementation of Spark's built-in shuffle writer with extra metrics.")
      .startupOnly()
      .integerConf
      .createWithDefault(20)

  val SHUFFLE_MULTITHREADED_READER_THREADS =
    conf("spark.rapids.shuffle.multiThreaded.reader.threads")
        .doc("The number of threads to use for reading shuffle blocks per executor in the " +
            "RAPIDS shuffle manager configured in \"MULTITHREADED\" mode. " +
            "There are two special values: " +
            "0 = feature is disabled, falls back to Spark built-in shuffle reader; " +
            "1 = our implementation of Spark's built-in shuffle reader with extra metrics.")
        .startupOnly()
        .integerConf
        .createWithDefault(20)

  // ALLUXIO CONFIGS
  val ALLUXIO_MASTER = conf("spark.rapids.alluxio.master")
    .doc("The Alluxio master hostname. If not set, read Alluxio master URL from " +
      "spark.rapids.alluxio.home locally. This config is useful when Alluxio master " +
      "and Spark driver are not co-located.")
    .startupOnly()
    .stringConf
    .createWithDefault("")

  val ALLUXIO_MASTER_PORT = conf("spark.rapids.alluxio.master.port")
    .doc("The Alluxio master port. If not set, read Alluxio master port from " +
      "spark.rapids.alluxio.home locally. This config is useful when Alluxio master " +
      "and Spark driver are not co-located.")
    .startupOnly()
    .integerConf
    .createWithDefault(19998)

  val ALLUXIO_HOME = conf("spark.rapids.alluxio.home")
    .doc("The Alluxio installation home path or link to the installation home path. ")
    .startupOnly()
    .stringConf
    .createWithDefault("/opt/alluxio")

  val ALLUXIO_PATHS_REPLACE = conf("spark.rapids.alluxio.pathsToReplace")
    .doc("List of paths to be replaced with corresponding Alluxio scheme. " +
      "E.g. when configure is set to " +
      "\"s3://foo->alluxio://0.1.2.3:19998/foo,gs://bar->alluxio://0.1.2.3:19998/bar\", " +
      "it means: " +
      "\"s3://foo/a.csv\" will be replaced to \"alluxio://0.1.2.3:19998/foo/a.csv\" and " +
      "\"gs://bar/b.csv\" will be replaced to \"alluxio://0.1.2.3:19998/bar/b.csv\". " +
      "To use this config, you have to mount the buckets to Alluxio by yourself. " +
      "If you set this config, spark.rapids.alluxio.automount.enabled won't be valid.")
    .startupOnly()
    .stringConf
    .toSequence
    .createOptional

  val ALLUXIO_AUTOMOUNT_ENABLED = conf("spark.rapids.alluxio.automount.enabled")
    .doc("Enable the feature of auto mounting the cloud storage to Alluxio. " +
      "It requires the Alluxio master is the same node of Spark driver node. " +
      "The Alluxio master's host and port will be read from alluxio.master.hostname and " +
      "alluxio.master.rpc.port(default: 19998) from ALLUXIO_HOME/conf/alluxio-site.properties, " +
      "then replace a cloud path which matches spark.rapids.alluxio.bucket.regex like " +
      "\"s3://bar/b.csv\" to \"alluxio://0.1.2.3:19998/bar/b.csv\", " +
      "and the bucket \"s3://bar\" will be mounted to \"/bar\" in Alluxio automatically.")
    .booleanConf
    .createWithDefault(false)

  val ALLUXIO_BUCKET_REGEX = conf("spark.rapids.alluxio.bucket.regex")
    .doc("A regex to decide which bucket should be auto-mounted to Alluxio. " +
      "E.g. when setting as \"^s3://bucket.*\", " +
      "the bucket which starts with \"s3://bucket\" will be mounted to Alluxio " +
      "and the path \"s3://bucket-foo/a.csv\" will be replaced to " +
      "\"alluxio://0.1.2.3:19998/bucket-foo/a.csv\". " +
      "It's only valid when setting spark.rapids.alluxio.automount.enabled=true. " +
      "The default value matches all the buckets in \"s3://\" or \"s3a://\" scheme.")
    .stringConf
    .createWithDefault("^s3a{0,1}://.*")

  val ALLUXIO_USER = conf("spark.rapids.alluxio.user")
      .doc("Alluxio user is set on the Alluxio client, " +
          "which is used to mount or get information. " +
          "By default it should be the user that running the Alluxio processes. " +
          "The default value is ubuntu.")
      .stringConf
      .createWithDefault("ubuntu")

  val ALLUXIO_REPLACEMENT_ALGO = conf("spark.rapids.alluxio.replacement.algo")
    .doc("The algorithm used when replacing the UFS path with the Alluxio path. CONVERT_TIME " +
      "and TASK_TIME are the valid options. CONVERT_TIME indicates that we do it " +
      "when we convert it to a GPU file read, this has extra overhead of creating an entirely " +
      "new file index, which requires listing the files and getting all new file info from " +
      "Alluxio. TASK_TIME replaces the path as late as possible inside of the task. " +
      "By waiting and replacing it at task time, it just replaces " +
      "the path without fetching the file information again, this is faster " +
      "but doesn't update locality information if that has a bit impact on performance.")
    .stringConf
    .checkValues(Set("CONVERT_TIME", "TASK_TIME"))
    .createWithDefault("TASK_TIME")

  val ALLUXIO_LARGE_FILE_THRESHOLD = conf("spark.rapids.alluxio.large.file.threshold")
    .doc("The threshold is used to identify whether average size of files is large " +
      "when reading from S3. If reading large files from S3 and " +
      "the disks used by Alluxio are slow, " +
      "directly reading from S3 is better than reading caches from Alluxio, " +
      "because S3 network bandwidth is faster than local disk. " +
      "This improvement takes effect when spark.rapids.alluxio.slow.disk is enabled.")
    .bytesConf(ByteUnit.BYTE)
    .createWithDefault(64 * 1024 * 1024) // 64M

  val ALLUXIO_SLOW_DISK = conf("spark.rapids.alluxio.slow.disk")
    .doc("Indicates whether the disks used by Alluxio are slow. " +
      "If it's true and reading S3 large files, " +
      "Rapids Accelerator reads from S3 directly instead of reading from Alluxio caches. " +
      "Refer to spark.rapids.alluxio.large.file.threshold which defines a threshold that " +
      "identifying whether files are large. " +
      "Typically, it's slow disks if speed is less than 300M/second. " +
      "If using convert time spark.rapids.alluxio.replacement.algo, " +
      "this may not apply to all file types like Delta files")
    .booleanConf
    .createWithDefault(true)

  // USER FACING DEBUG CONFIGS

  val SHUFFLE_COMPRESSION_MAX_BATCH_MEMORY =
    conf("spark.rapids.shuffle.compression.maxBatchMemory")
      .internal()
      .bytesConf(ByteUnit.BYTE)
      .createWithDefault(1024 * 1024 * 1024)

  val EXPLAIN = conf("spark.rapids.sql.explain")
    .doc("Explain why some parts of a query were not placed on a GPU or not. Possible " +
      "values are ALL: print everything, NONE: print nothing, NOT_ON_GPU: print only parts of " +
      "a query that did not go on the GPU")
    .commonlyUsed()
    .stringConf
    .createWithDefault("NOT_ON_GPU")

  val SHIMS_PROVIDER_OVERRIDE = conf("spark.rapids.shims-provider-override")
    .internal()
    .startupOnly()
    .doc("Overrides the automatic Spark shim detection logic and forces a specific shims " +
      "provider class to be used. Set to the fully qualified shims provider class to use. " +
      "If you are using a custom Spark version such as Spark 3.2.0 then this can be used to " +
      "specify the shims provider that matches the base Spark version of Spark 3.2.0, i.e.: " +
      "com.nvidia.spark.rapids.shims.spark320.SparkShimServiceProvider. If you modified Spark " +
      "then there is no guarantee the RAPIDS Accelerator will function properly." +
      "When tested in a combined jar with other Shims, it's expected that the provided " +
      "implementation follows the same convention as existing Spark shims. If its class" +
      " name has the form com.nvidia.spark.rapids.shims.<shimId>.YourSparkShimServiceProvider. " +
      "The last package name component, i.e., shimId, can be used in the combined jar as the root" +
      " directory /shimId for any incompatible classes. When tested in isolation, no special " +
      "jar root is required"
    )
    .stringConf
    .createOptional

  val CUDF_VERSION_OVERRIDE = conf("spark.rapids.cudfVersionOverride")
    .internal()
    .startupOnly()
    .doc("Overrides the cudf version compatibility check between cudf jar and RAPIDS Accelerator " +
      "jar. If you are sure that the cudf jar which is mentioned in the classpath is compatible " +
      "with the RAPIDS Accelerator version, then set this to true.")
    .booleanConf
    .createWithDefault(false)

  object AllowMultipleJars extends Enumeration {
    val ALWAYS, SAME_REVISION, NEVER = Value
  }

  val ALLOW_MULTIPLE_JARS = conf("spark.rapids.sql.allowMultipleJars")
    .startupOnly()
    .doc("Allow multiple rapids-4-spark, spark-rapids-jni, and cudf jars on the classpath. " +
      "Spark will take the first one it finds, so the version may not be expected. Possisble " +
      "values are ALWAYS: allow all jars, SAME_REVISION: only allow jars with the same " +
      "revision, NEVER: do not allow multiple jars at all.")
    .stringConf
    .transform(_.toUpperCase(java.util.Locale.ROOT))
    .checkValues(AllowMultipleJars.values.map(_.toString))
    .createWithDefault(AllowMultipleJars.SAME_REVISION.toString)

  val ALLOW_DISABLE_ENTIRE_PLAN = conf("spark.rapids.allowDisableEntirePlan")
    .internal()
    .doc("The plugin has the ability to detect possibe incompatibility with some specific " +
      "queries and cluster configurations. In those cases the plugin will disable GPU support " +
      "for the entire query. Set this to false if you want to override that behavior, but use " +
      "with caution.")
    .booleanConf
    .createWithDefault(true)

  val OPTIMIZER_ENABLED = conf("spark.rapids.sql.optimizer.enabled")
      .internal()
      .doc("Enable cost-based optimizer that will attempt to avoid " +
          "transitions to GPU for operations that will not result in improved performance " +
          "over CPU")
      .booleanConf
      .createWithDefault(false)

  val OPTIMIZER_EXPLAIN = conf("spark.rapids.sql.optimizer.explain")
      .internal()
      .doc("Explain why some parts of a query were not placed on a GPU due to " +
          "optimization rules. Possible values are ALL: print everything, NONE: print nothing")
      .stringConf
      .createWithDefault("NONE")

  val OPTIMIZER_DEFAULT_ROW_COUNT = conf("spark.rapids.sql.optimizer.defaultRowCount")
    .internal()
    .doc("The cost-based optimizer uses estimated row counts to calculate costs and sometimes " +
      "there is no row count available so we need a default assumption to use in this case")
    .longConf
    .createWithDefault(1000000)

  val OPTIMIZER_CLASS_NAME = conf("spark.rapids.sql.optimizer.className")
    .internal()
    .doc("Optimizer implementation class name. The class must implement the " +
      "com.nvidia.spark.rapids.Optimizer trait")
    .stringConf
    .createWithDefault("com.nvidia.spark.rapids.CostBasedOptimizer")

  val OPTIMIZER_DEFAULT_CPU_OPERATOR_COST = conf("spark.rapids.sql.optimizer.cpu.exec.default")
    .internal()
    .doc("Default per-row CPU cost of executing an operator, in seconds")
    .doubleConf
    .createWithDefault(0.0002)

  val OPTIMIZER_DEFAULT_CPU_EXPRESSION_COST = conf("spark.rapids.sql.optimizer.cpu.expr.default")
    .internal()
    .doc("Default per-row CPU cost of evaluating an expression, in seconds")
    .doubleConf
    .createWithDefault(0.0)

  val OPTIMIZER_DEFAULT_GPU_OPERATOR_COST = conf("spark.rapids.sql.optimizer.gpu.exec.default")
      .internal()
      .doc("Default per-row GPU cost of executing an operator, in seconds")
      .doubleConf
      .createWithDefault(0.0001)

  val OPTIMIZER_DEFAULT_GPU_EXPRESSION_COST = conf("spark.rapids.sql.optimizer.gpu.expr.default")
      .internal()
      .doc("Default per-row GPU cost of evaluating an expression, in seconds")
      .doubleConf
      .createWithDefault(0.0)

  val OPTIMIZER_CPU_READ_SPEED = conf(
    "spark.rapids.sql.optimizer.cpuReadSpeed")
      .internal()
      .doc("Speed of reading data from CPU memory in GB/s")
      .doubleConf
      .createWithDefault(30.0)

  val OPTIMIZER_CPU_WRITE_SPEED = conf(
    "spark.rapids.sql.optimizer.cpuWriteSpeed")
    .internal()
    .doc("Speed of writing data to CPU memory in GB/s")
    .doubleConf
    .createWithDefault(30.0)

  val OPTIMIZER_GPU_READ_SPEED = conf(
    "spark.rapids.sql.optimizer.gpuReadSpeed")
    .internal()
    .doc("Speed of reading data from GPU memory in GB/s")
    .doubleConf
    .createWithDefault(320.0)

  val OPTIMIZER_GPU_WRITE_SPEED = conf(
    "spark.rapids.sql.optimizer.gpuWriteSpeed")
    .internal()
    .doc("Speed of writing data to GPU memory in GB/s")
    .doubleConf
    .createWithDefault(320.0)

  val USE_ARROW_OPT = conf("spark.rapids.arrowCopyOptimizationEnabled")
    .doc("Option to turn off using the optimized Arrow copy code when reading from " +
      "ArrowColumnVector in HostColumnarToGpu. Left as internal as user shouldn't " +
      "have to turn it off, but its convenient for testing.")
    .internal()
    .booleanConf
    .createWithDefault(true)

  val SPARK_GPU_RESOURCE_NAME = conf("spark.rapids.gpu.resourceName")
    .doc("The name of the Spark resource that represents a GPU that you want the plugin to use " +
      "if using custom resources with Spark.")
    .startupOnly()
    .stringConf
    .createWithDefault("gpu")

  val SUPPRESS_PLANNING_FAILURE = conf("spark.rapids.sql.suppressPlanningFailure")
    .doc("Option to fallback an individual query to CPU if an unexpected condition prevents the " +
      "query plan from being converted to a GPU-enabled one. Note this is different from " +
      "a normal CPU fallback for a yet-to-be-supported Spark SQL feature. If this happens " +
      "the error should be reported and investigated as a GitHub issue.")
    .booleanConf
    .createWithDefault(value = false)

  val ENABLE_FAST_SAMPLE = conf("spark.rapids.sql.fast.sample")
    .doc("Option to turn on fast sample. If enable it is inconsistent with CPU sample " +
      "because of GPU sample algorithm is inconsistent with CPU.")
    .booleanConf
    .createWithDefault(value = false)

  val DETECT_DELTA_LOG_QUERIES = conf("spark.rapids.sql.detectDeltaLogQueries")
    .doc("Queries against Delta Lake _delta_log JSON files are not efficient on the GPU. When " +
      "this option is enabled, the plugin will attempt to detect these queries and fall back " +
      "to the CPU.")
    .booleanConf
    .createWithDefault(value = true)

  val DETECT_DELTA_CHECKPOINT_QUERIES = conf("spark.rapids.sql.detectDeltaCheckpointQueries")
    .doc("Queries against Delta Lake _delta_log checkpoint Parquet files are not efficient on " +
      "the GPU. When this option is enabled, the plugin will attempt to detect these queries " +
      "and fall back to the CPU.")
    .booleanConf
    .createWithDefault(value = true)

  val NUM_FILES_FILTER_PARALLEL = conf("spark.rapids.sql.coalescing.reader.numFilterParallel")
    .doc("This controls the number of files the coalescing reader will run " +
      "in each thread when it filters blocks for reading. If this value is greater than zero " +
      "the files will be filtered in a multithreaded manner where each thread filters " +
      "the number of files set by this config. If this is set to zero the files are " +
      "filtered serially. This uses the same thread pool as the multithreaded reader, " +
      s"see $MULTITHREAD_READ_NUM_THREADS. Note that filtering multithreaded " +
      "is useful with Alluxio.")
    .integerConf
    .createWithDefault(value = 0)

  val CONCURRENT_WRITER_PARTITION_FLUSH_SIZE =
    conf("spark.rapids.sql.concurrentWriterPartitionFlushSize")
        .doc("The flush size of the concurrent writer cache in bytes for each partition. " +
            "If specified spark.sql.maxConcurrentOutputFileWriters, use concurrent writer to " +
            "write data. Concurrent writer first caches data for each partition and begins to " +
            "flush the data if it finds one partition with a size that is greater than or equal " +
            "to this config. The default value is 0, which will try to select a size based off " +
            "of file type specific configs. E.g.: It uses `write.parquet.row-group-size-bytes` " +
            "config for Parquet type and `orc.stripe.size` config for Orc type. " +
            "If the value is greater than 0, will use this positive value." +
            "Max value may get better performance but not always, because concurrent writer uses " +
            "spillable cache and big value may cause more IO swaps.")
        .bytesConf(ByteUnit.BYTE)
        .createWithDefault(0L)

  val NUM_SUB_PARTITIONS = conf("spark.rapids.sql.join.hash.numSubPartitions")
    .doc("The number of partitions for the repartition in each partition for big hash join. " +
      "GPU will try to repartition the data into smaller partitions in each partition when the " +
      "data from the build side is too large to fit into a single batch.")
    .internal()
    .integerConf
    .createWithDefault(16)

  val ENABLE_AQE_EXCHANGE_REUSE_FIXUP = conf("spark.rapids.sql.aqeExchangeReuseFixup.enable")
      .doc("Option to turn on the fixup of exchange reuse when running with " +
          "adaptive query execution.")
      .internal()
      .booleanConf
      .createWithDefault(true)

  val CHUNKED_PACK_POOL_SIZE = conf("spark.rapids.sql.chunkedPack.poolSize")
      .doc("Amount of GPU memory (in bytes) to set aside at startup for the chunked pack " +
           "scratch space, needed during spill from GPU to host memory. As a rule of thumb, each " +
           "column should see around 200B that will be allocated from this pool. " +
           "With the default of 10MB, a table of ~60,000 columns can be spilled using only this " +
           "pool. If this config is 0B, or if allocations fail, the plugin will retry with " +
           "the regular GPU memory resource.")
      .internal()
      .bytesConf(ByteUnit.BYTE)
      .createWithDefault(10L*1024*1024)

  val CHUNKED_PACK_BOUNCE_BUFFER_SIZE = conf("spark.rapids.sql.chunkedPack.bounceBufferSize")
      .doc("Amount of GPU memory (in bytes) to set aside at startup for the chunked pack " +
          "bounce buffer, needed during spill from GPU to host memory. ")
      .internal()
      .bytesConf(ByteUnit.BYTE)
      .checkValue(v => v >= 1L*1024*1024,
        "The chunked pack bounce buffer must be at least 1MB in size")
      .createWithDefault(128L * 1024 * 1024)

  val SPILL_TO_DISK_BOUNCE_BUFFER_SIZE =
    conf("spark.rapids.memory.host.spillToDiskBounceBufferSize")
      .doc("Amount of host memory (in bytes) to set aside at startup for the " +
          "bounce buffer used for gpu to disk spill that bypasses the host store.")
      .internal()
      .bytesConf(ByteUnit.BYTE)
      .checkValue(v => v >= 1,
        "The gpu to disk spill bounce buffer must have a positive size")
      .createWithDefault(128L * 1024 * 1024)

  val SPLIT_UNTIL_SIZE_OVERRIDE = conf("spark.rapids.sql.test.overrides.splitUntilSize")
      .doc("Only for tests: override the value of GpuDeviceManager.splitUntilSize")
      .internal()
      .longConf
      .createOptional

  val TEST_IO_ENCRYPTION = conf("spark.rapids.test.io.encryption")
    .doc("Only for tests: verify for IO encryption")
    .internal()
    .booleanConf
    .createOptional

  val SKIP_GPU_ARCH_CHECK = conf("spark.rapids.skipGpuArchitectureCheck")
    .doc("When true, skips GPU architecture compatibility check. Note that this check " +
      "might still be present in cuDF.")
    .internal()
    .booleanConf
    .createWithDefault(false)

  val TEST_GET_JSON_OBJECT_SAVE_PATH = conf("spark.rapids.sql.expression.GetJsonObject.debugPath")
    .doc("Only for tests: specify a directory to save CSV debug output for get_json_object " +
      "if the output differs from the CPU version. Multiple files may be saved")
    .internal()
    .stringConf
    .createOptional

  val TEST_GET_JSON_OBJECT_SAVE_ROWS =
    conf("spark.rapids.sql.expression.GetJsonObject.debugSaveRows")
      .doc("Only for tests: when a debugPath is provided this is the number " +
        "of rows that is saved per file. There may be multiple files if there " +
        "are multiple tasks or multiple batches within a task")
      .internal()
      .integerConf
      .createWithDefault(1024)

  val DELTA_LOW_SHUFFLE_MERGE_SCATTER_DEL_VECTOR_BATCH_SIZE =
    conf("spark.rapids.sql.delta.lowShuffleMerge.deletion.scatter.max.size")
      .doc("Option to set max batch size when scattering deletion vector")
      .internal()
      .integerConf
      .createWithDefault(32 * 1024)

  val DELTA_LOW_SHUFFLE_MERGE_DEL_VECTOR_BROADCAST_THRESHOLD =
    conf("spark.rapids.sql.delta.lowShuffleMerge.deletionVector.broadcast.threshold")
      .doc("Currently we need to broadcast deletion vector to all executors to perform low " +
        "shuffle merge. When we detect the deletion vector broadcast size is larger than this " +
        "value, we will fallback to normal shuffle merge.")
      .bytesConf(ByteUnit.BYTE)
      .createWithDefault(20 * 1024 * 1024)

  val ENABLE_DELTA_LOW_SHUFFLE_MERGE =
    conf("spark.rapids.sql.delta.lowShuffleMerge.enabled")
    .doc("Option to turn on the low shuffle merge for Delta Lake. Currently there are some " +
      "limitations for this feature: " +
      "1. We only support Databricks Runtime 13.3 and Deltalake 2.4. " +
      s"2. The file scan mode must be set to ${RapidsReaderType.PERFILE} " +
      "3. The deletion vector size must be smaller than " +
      s"${DELTA_LOW_SHUFFLE_MERGE_DEL_VECTOR_BROADCAST_THRESHOLD.key} ")
    .booleanConf
    .createWithDefault(false)

  val TAG_LORE_ID_ENABLED = conf("spark.rapids.sql.lore.tag.enabled")
    .doc("Enable add a LORE id to each gpu plan node")
    .internal()
    .booleanConf
    .createWithDefault(true)

  val LORE_DUMP_IDS = conf("spark.rapids.sql.lore.idsToDump")
    .doc("Specify the LORE ids of operators to dump. The format is a comma separated list of " +
      "LORE ids. For example: \"1[0]\" will dump partition 0 of input of gpu operator " +
      "with lore id 1. For more details, please refer to " +
      "[the LORE documentation](../dev/lore.md). If this is not set, no data will be dumped.")
    .stringConf
    .createOptional

  val LORE_DUMP_PATH = conf("spark.rapids.sql.lore.dumpPath")
    .doc(s"The path to dump the LORE nodes' input data. This must be set if ${LORE_DUMP_IDS.key} " +
      "has been set. The data of each LORE node will be dumped to a subfolder with name " +
      "'loreId-<LORE id>' under this path. For more details, please refer to " +
      "[the LORE documentation](../dev/lore.md).")
    .stringConf
    .createOptional

  val CASE_WHEN_FUSE =
    conf("spark.rapids.sql.case_when.fuse")
      .doc("If when branches is greater than 2 and all then/else values in case when are string " +
        "scalar, fuse mode improves the performance. By default this is enabled.")
      .internal()
      .booleanConf
      .createWithDefault(true)

  private def printSectionHeader(category: String): Unit =
    println(s"\n### $category")

  private def printToggleHeader(category: String): Unit = {
    printSectionHeader(category)
    println("Name | Description | Default Value | Notes")
    println("-----|-------------|---------------|------------------")
  }

  private def printToggleHeaderWithSqlFunction(category: String): Unit = {
    printSectionHeader(category)
    println("Name | SQL Function(s) | Description | Default Value | Notes")
    println("-----|-----------------|-------------|---------------|------")
  }

  /**
   * Returns all spark-rapids configs with their default values.
   * This function is used to dump default configs, so that they
   * could be used by the integration test.
   */
  def getAllConfigsWithDefault: Map[String, Any] = {
    val allConfs = registeredConfs.clone()
    allConfs.append(RapidsPrivateUtil.getPrivateConfigs(): _*)
    allConfs.map(e => e.key -> e.getDefault).toMap
  }

<<<<<<< HEAD
  object Format extends Enumeration {
    type Format = Value
    val PLAIN, JSON = Value
  }

  def dumpAllConfigsWithDefault(format: Format.Value, outputPath: String): Unit = {
    val allConfs: Map[String, Any] = RapidsConf.getAllConfigsWithDefault
    withResource(new FileOutputStream(outputPath)) { fos =>
      withResource(new BufferedOutputStream(fos)) { bos =>
        format match {
          case Format.PLAIN =>
            withResource(new DataOutputStream(bos)) { dos =>
              allConfs.foreach( { case (k, v) =>
                val valStr = v match {
                  case Some(optVal) => optVal.toString
                  case None => ""
                  case _ =>
                    if (v == null) {
                      ""
                    } else {
                      v.toString
                    }
                }
                dos.writeUTF(s"'${k}': '${valStr}',")
              })
            }
          case Format.JSON =>
            implicit val formats = DefaultFormats
            bos.write(writePretty(allConfs).getBytes(StandardCharsets.UTF_8))
          case _ =>
            System.err.println(s"Unknown format: ${format}")
        }
      }
    }
  }

=======
>>>>>>> 31306f5f
  def help(asTable: Boolean = false): Unit = {
    helpCommon(asTable)
    helpAdvanced(asTable)
  }

  def helpCommon(asTable: Boolean = false): Unit = {
    if (asTable) {
      println("---")
      println("layout: page")
      println("title: Configuration")
      println("nav_order: 4")
      println("---")
      println(s"<!-- Generated by RapidsConf.help. DO NOT EDIT! -->")
      // scalastyle:off line.size.limit
      println("""# RAPIDS Accelerator for Apache Spark Configuration
        |The following is the list of options that `rapids-plugin-4-spark` supports.
        |
        |On startup use: `--conf [conf key]=[conf value]`. For example:
        |
        |```
        |${SPARK_HOME}/bin/spark-shell --jars rapids-4-spark_2.12-24.10.0-SNAPSHOT-cuda11.jar \
        |--conf spark.plugins=com.nvidia.spark.SQLPlugin \
        |--conf spark.rapids.sql.concurrentGpuTasks=2
        |```
        |
        |At runtime use: `spark.conf.set("[conf key]", [conf value])`. For example:
        |
        |```
        |scala> spark.conf.set("spark.rapids.sql.concurrentGpuTasks", 2)
        |```
        |
        | All configs can be set on startup, but some configs, especially for shuffle, will not
        | work if they are set at runtime. Please check the column of "Applicable at" to see
        | when the config can be set. "Startup" means only valid on startup, "Runtime" means
        | valid on both startup and runtime.
        |""".stripMargin)
      // scalastyle:on line.size.limit
      println("\n## General Configuration\n")
      println("Name | Description | Default Value | Applicable at")
      println("-----|-------------|--------------|--------------")
    } else {
      println("Commonly Used Rapids Configs:")
    }
    val allConfs = registeredConfs.clone()
    allConfs.append(RapidsPrivateUtil.getPrivateConfigs(): _*)
    val outputConfs = allConfs.filter(_.isCommonlyUsed)
    outputConfs.sortBy(_.key).foreach(_.help(asTable))
    if (asTable) {
      // scalastyle:off line.size.limit
      println("""
        |For more advanced configs, please refer to the [RAPIDS Accelerator for Apache Spark Advanced Configuration](./additional-functionality/advanced_configs.md) page.
        |""".stripMargin)
      // scalastyle:on line.size.limit
    }
  }

  def helpAdvanced(asTable: Boolean = false): Unit = {
    if (asTable) {
      println("---")
      println("layout: page")
      // print advanced configuration
      println("title: Advanced Configuration")
      println("parent: Additional Functionality")
      println("nav_order: 10")
      println("---")
      println(s"<!-- Generated by RapidsConf.help. DO NOT EDIT! -->")
      // scalastyle:off line.size.limit
      println("""# RAPIDS Accelerator for Apache Spark Advanced Configuration
        |Most users will not need to modify the configuration options listed below.
        |They are documented here for completeness and advanced usage.
        |
        |The following configuration options are supported by the RAPIDS Accelerator for Apache Spark.
        |
        |For commonly used configurations and examples of setting options, please refer to the
        |[RAPIDS Accelerator for Configuration](../configs.md) page.
        |""".stripMargin)
      // scalastyle:on line.size.limit
      println("\n## Advanced Configuration\n")

      println("Name | Description | Default Value | Applicable at")
      println("-----|-------------|--------------|--------------")
    } else {
      println("Advanced Rapids Configs:")
    }
    val allConfs = registeredConfs.clone()
    allConfs.append(RapidsPrivateUtil.getPrivateConfigs(): _*)
    val outputConfs = allConfs.filterNot(_.isCommonlyUsed)
    outputConfs.sortBy(_.key).foreach(_.help(asTable))
    if (asTable) {
      println("")
      // scalastyle:off line.size.limit
      println("""## Supported GPU Operators and Fine Tuning
        |_The RAPIDS Accelerator for Apache Spark_ can be configured to enable or disable specific
        |GPU accelerated expressions.  Enabled expressions are candidates for GPU execution. If the
        |expression is configured as disabled, the accelerator plugin will not attempt replacement,
        |and it will run on the CPU.
        |
        |Please leverage the [`spark.rapids.sql.explain`](#sql.explain) setting to get
        |feedback from the plugin as to why parts of a query may not be executing on the GPU.
        |
        |**NOTE:** Setting
        |[`spark.rapids.sql.incompatibleOps.enabled=true`](#sql.incompatibleOps.enabled)
        |will enable all the settings in the table below which are not enabled by default due to
        |incompatibilities.""".stripMargin)
      // scalastyle:on line.size.limit

      printToggleHeaderWithSqlFunction("Expressions\n")
    }
    GpuOverrides.expressions.values.toSeq.sortBy(_.tag.toString).foreach { rule =>
      val sqlFunctions =
        ConfHelper.getSqlFunctionsForClass(rule.tag.runtimeClass).map(_.mkString(", "))

      // this is only for formatting, this is done to ensure the table has a column for a
      // row where there isn't a SQL function
      rule.confHelp(asTable, Some(sqlFunctions.getOrElse(" ")))
    }
    if (asTable) {
      printToggleHeader("Execution\n")
    }
    GpuOverrides.execs.values.toSeq.sortBy(_.tag.toString).foreach(_.confHelp(asTable))
    if (asTable) {
      printToggleHeader("Commands\n")
    }
    GpuOverrides.commonRunnableCmds.values.toSeq.sortBy(_.tag.toString).foreach(_.confHelp(asTable))
    if (asTable) {
      printToggleHeader("Scans\n")
    }
    GpuOverrides.scans.values.toSeq.sortBy(_.tag.toString).foreach(_.confHelp(asTable))
    if (asTable) {
      printToggleHeader("Partitioning\n")
    }
    GpuOverrides.parts.values.toSeq.sortBy(_.tag.toString).foreach(_.confHelp(asTable))
  }
  def main(args: Array[String]): Unit = {
    if (args.length < 1) {
      System.err.println(s"Usage: ${this.getClass.getCanonicalName} {command} <argument> ...")
      System.exit(1)
    }

    val command = args(0)

    command match {
      case "help" =>
        if (args.length < 3) {
          System.err.println(s"Usage: ${this.getClass.getCanonicalName} ${command}" +
            s" {common_configs_path} {advanced_configs_path}")
          System.exit(1)
        }

        // Include the configs in PythonConfEntries
        com.nvidia.spark.rapids.python.PythonConfEntries.init()
        val configs = new FileOutputStream(new File(args(1)))
        Console.withOut(configs) {
          Console.withErr(configs) {
            RapidsConf.helpCommon(true)
          }
        }
        val advanced = new FileOutputStream(new File(args(2)))
        Console.withOut(advanced) {
          Console.withErr(advanced) {
            RapidsConf.helpAdvanced(true)
          }
        }
      case "dump-default-configs" =>
        if (args.length < 3) {
          System.err.println(s"Usage: ${this.getClass.getCanonicalName} ${command}" +
            s" {format} {output_path}")
          System.exit(1)
        }

        val format: RapidsConf.Format.Value =
          RapidsConf.Format.withName(args(1).toUpperCase(Locale.US))
        val outputPath = args(2)

        println(s"Dumping all spark-rapids configs and their defaults at ${outputPath}")
        RapidsConf.dumpAllConfigsWithDefault(format, outputPath)
    }
  }
}

class RapidsConf(conf: Map[String, String]) extends Logging {

  import ConfHelper._
  import RapidsConf._

  def this(sqlConf: SQLConf) = {
    this(sqlConf.getAllConfs)
  }

  def this(sparkConf: SparkConf) = {
    this(Map(sparkConf.getAll: _*))
  }

  def get[T](entry: ConfEntry[T]): T = {
    entry.get(conf)
  }

  lazy val rapidsConfMap: util.Map[String, String] = conf.filterKeys(
    _.startsWith("spark.rapids.")).toMap.asJava

  lazy val metricsLevel: String = get(METRICS_LEVEL)

  lazy val profilePath: Option[String] = get(PROFILE_PATH)

  lazy val profileExecutors: String = get(PROFILE_EXECUTORS)

  lazy val profileTimeRangesSeconds: Option[String] = get(PROFILE_TIME_RANGES_SECONDS)

  lazy val profileJobs: Option[String] = get(PROFILE_JOBS)

  lazy val profileStages: Option[String] = get(PROFILE_STAGES)

  lazy val profileDriverPollMillis: Int = get(PROFILE_DRIVER_POLL_MILLIS)

  lazy val profileAsyncAllocCapture: Boolean = get(PROFILE_ASYNC_ALLOC_CAPTURE)

  lazy val profileCompression: String = get(PROFILE_COMPRESSION)

  lazy val profileFlushPeriodMillis: Int = get(PROFILE_FLUSH_PERIOD_MILLIS)

  lazy val profileWriteBufferSize: Long = get(PROFILE_WRITE_BUFFER_SIZE)

  lazy val isSqlEnabled: Boolean = get(SQL_ENABLED)

  lazy val isSqlExecuteOnGPU: Boolean = get(SQL_MODE).equals("executeongpu")

  lazy val isSqlExplainOnlyEnabled: Boolean = get(SQL_MODE).equals("explainonly")

  lazy val isUdfCompilerEnabled: Boolean = get(UDF_COMPILER_ENABLED)

  lazy val exportColumnarRdd: Boolean = get(EXPORT_COLUMNAR_RDD)

  lazy val shuffledHashJoinOptimizeShuffle: Boolean = get(SHUFFLED_HASH_JOIN_OPTIMIZE_SHUFFLE)

  lazy val useShuffledSymmetricHashJoin: Boolean = get(USE_SHUFFLED_SYMMETRIC_HASH_JOIN)

  lazy val stableSort: Boolean = get(STABLE_SORT)

  lazy val isFileScanPrunePartitionEnabled: Boolean = get(FILE_SCAN_PRUNE_PARTITION_ENABLED)

  lazy val isIncompatEnabled: Boolean = get(INCOMPATIBLE_OPS)

  lazy val incompatDateFormats: Boolean = get(INCOMPATIBLE_DATE_FORMATS)

  lazy val includeImprovedFloat: Boolean = get(IMPROVED_FLOAT_OPS)

  lazy val pinnedPoolSize: Long = get(PINNED_POOL_SIZE)

  lazy val pinnedPoolCuioDefault: Boolean = get(PINNED_POOL_SET_CUIO_DEFAULT)

  lazy val offHeapLimitEnabled: Boolean = get(OFF_HEAP_LIMIT_ENABLED)

  lazy val offHeapLimit: Option[Long] = get(OFF_HEAP_LIMIT_SIZE)

  lazy val perTaskOverhead: Long = get(TASK_OVERHEAD_SIZE)

  lazy val concurrentGpuTasks: Int = get(CONCURRENT_GPU_TASKS)

  lazy val isTestEnabled: Boolean = get(TEST_CONF)

  lazy val isFoldableNonLitAllowed: Boolean = get(FOLDABLE_NON_LIT_ALLOWED)

  /**
   * Convert a string value to the injection configuration OomInjection.
   *
   * The new format is a CSV in any order
   *  "num_ooms=<integer>,skip=<integer>,type=<string value of OomInjectionType>"
   *
   * "type" maps to OomInjectionType to run count against oomCount and skipCount
   * "num_ooms" maps to oomCount (default 1), the number of allocations resulting in an OOM
   * "skip" maps to skipCount (default 0), the number of matching  allocations to skip before
   * injecting an OOM at the skip+1st allocation.
   * *split* maps to withSplit (default false), determining whether to inject
   * *SplitAndRetryOOM instead of plain *RetryOOM exceptions
   *
   * For backwards compatibility support existing binary configuration
   *   "false", disabled, i.e. oomCount=0, skipCount=0, injectionType=None
   *   "true" or anything else but "false"  yields the default
   *      oomCount=1, skipCount=0, injectionType=CPU_OR_GPU, withSplit=false
   */
  lazy val testRetryOOMInjectionMode : OomInjectionConf = {
    get(TEST_RETRY_OOM_INJECTION_MODE).toLowerCase match {
      case "false" =>
        OomInjectionConf(numOoms = 0, skipCount = 0,
        oomInjectionFilter = OomInjectionType.CPU_OR_GPU, withSplit = false)
      case "true" =>
        OomInjectionConf(numOoms = 1, skipCount = 0,
          oomInjectionFilter = OomInjectionType.CPU_OR_GPU, withSplit = false)
      case injectConfStr =>
        val injectConfMap = injectConfStr.split(',').map(_.split('=')).collect {
          case Array(k, v) => k -> v
        }.toMap
        val numOoms = injectConfMap.getOrElse("num_ooms", 1.toString)
        val skipCount = injectConfMap.getOrElse("skip", 0.toString)
        val oomFilterStr = injectConfMap
          .getOrElse("type", OomInjectionType.CPU_OR_GPU.toString)
          .toUpperCase()
        val oomFilter = OomInjectionType.valueOf(oomFilterStr)
        val withSplit = injectConfMap.getOrElse("split", false.toString)
        val ret = OomInjectionConf(
          numOoms = numOoms.toInt,
          skipCount = skipCount.toInt,
          oomInjectionFilter = oomFilter,
          withSplit = withSplit.toBoolean
        )
        logDebug(s"Parsed ${ret} from ${injectConfStr} via injectConfMap=${injectConfMap}");
        ret
    }
  }

  lazy val testingAllowedNonGpu: Seq[String] = get(TEST_ALLOWED_NONGPU)

  lazy val validateExecsInGpuPlan: Seq[String] = get(TEST_VALIDATE_EXECS_ONGPU)

  lazy val logQueryTransformations: Boolean = get(LOG_TRANSFORMATIONS)

  lazy val rmmDebugLocation: String = get(RMM_DEBUG)

  lazy val sparkRmmDebugLocation: String = get(SPARK_RMM_STATE_DEBUG)

  lazy val sparkRmmStateEnable: Boolean = get(SPARK_RMM_STATE_ENABLE)

  lazy val gpuOomDumpDir: Option[String] = get(GPU_OOM_DUMP_DIR)

  lazy val gpuOomMaxRetries: Int = get(GPU_OOM_MAX_RETRIES)

  lazy val gpuCoreDumpDir: Option[String] = get(GPU_COREDUMP_DIR)

  lazy val gpuCoreDumpPipePattern: String = get(GPU_COREDUMP_PIPE_PATTERN)

  lazy val isGpuCoreDumpFull: Boolean = get(GPU_COREDUMP_FULL)

  lazy val isGpuCoreDumpCompressed: Boolean = get(GPU_COREDUMP_COMPRESS)

  lazy val gpuCoreDumpCompressionCodec: String = get(GPU_COREDUMP_COMPRESSION_CODEC)

  lazy val isUvmEnabled: Boolean = get(UVM_ENABLED)

  lazy val isPooledMemEnabled: Boolean = get(POOLED_MEM)

  lazy val rmmPool: String = {
    var pool = get(RMM_POOL)
    if ("ASYNC".equalsIgnoreCase(pool)) {
      val driverVersion = Cuda.getDriverVersion
      val runtimeVersion = Cuda.getRuntimeVersion
      var fallbackMessage: Option[String] = None
      if (runtimeVersion < 11020 || driverVersion < 11020) {
        fallbackMessage = Some("CUDA runtime/driver does not support the ASYNC allocator")
      } else if (driverVersion < 11050) {
        fallbackMessage = Some("CUDA drivers before 11.5 have known incompatibilities with " +
          "the ASYNC allocator")
      }
      if (fallbackMessage.isDefined) {
        logWarning(s"${fallbackMessage.get}, falling back to ARENA")
        pool = "ARENA"
      }
    }
    pool
  }

  lazy val rmmExactAlloc: Option[Long] = get(RMM_EXACT_ALLOC)

  lazy val rmmAllocFraction: Double = get(RMM_ALLOC_FRACTION)

  lazy val rmmAllocMaxFraction: Double = get(RMM_ALLOC_MAX_FRACTION)

  lazy val rmmAllocMinFraction: Double = get(RMM_ALLOC_MIN_FRACTION)

  lazy val rmmAllocReserve: Long = get(RMM_ALLOC_RESERVE)

  lazy val hostSpillStorageSize: Long = get(HOST_SPILL_STORAGE_SIZE)

  lazy val isUnspillEnabled: Boolean = get(UNSPILL)

  lazy val needDecimalGuarantees: Boolean = get(NEED_DECIMAL_OVERFLOW_GUARANTEES)

  lazy val gpuTargetBatchSizeBytes: Long = get(GPU_BATCH_SIZE_BYTES)

  lazy val isWindowCollectListEnabled: Boolean = get(ENABLE_WINDOW_COLLECT_LIST)

  lazy val isWindowCollectSetEnabled: Boolean = get(ENABLE_WINDOW_COLLECT_SET)

  lazy val isWindowUnboundedAggEnabled: Boolean = get(ENABLE_WINDOW_UNBOUNDED_AGG)

  lazy val isFloatAggEnabled: Boolean = get(ENABLE_FLOAT_AGG)

  lazy val explain: String = get(EXPLAIN)

  lazy val shouldExplain: Boolean = !explain.equalsIgnoreCase("NONE")

  lazy val shouldExplainAll: Boolean = explain.equalsIgnoreCase("ALL")

  lazy val chunkedReaderEnabled: Boolean = get(CHUNKED_READER)

  lazy val limitChunkedReaderMemoryUsage: Boolean = {
    val hasLimit = get(LIMIT_CHUNKED_READER_MEMORY_USAGE)
    val deprecatedConf = get(CHUNKED_SUBPAGE_READER)
    if (deprecatedConf.isDefined) {
      logWarning(s"'${CHUNKED_SUBPAGE_READER.key}' is deprecated and is replaced by " +
        s"'${LIMIT_CHUNKED_READER_MEMORY_USAGE}'.")
      if (hasLimit.isDefined && hasLimit.get != deprecatedConf.get) {
        throw new IllegalStateException(s"Both '${CHUNKED_SUBPAGE_READER.key}' and " +
          s"'${LIMIT_CHUNKED_READER_MEMORY_USAGE.key}' are set but using different values.")
      }
    }
    hasLimit.getOrElse(deprecatedConf.getOrElse(true))
  }

  lazy val chunkedReaderMemoryUsageRatio: Double = get(CHUNKED_READER_MEMORY_USAGE_RATIO)

  lazy val maxReadBatchSizeRows: Int = get(MAX_READER_BATCH_SIZE_ROWS)

  lazy val maxReadBatchSizeBytes: Long = get(MAX_READER_BATCH_SIZE_BYTES)

  lazy val maxGpuColumnSizeBytes: Long = get(MAX_GPU_COLUMN_SIZE_BYTES)

  lazy val parquetDebugDumpPrefix: Option[String] = get(PARQUET_DEBUG_DUMP_PREFIX)

  lazy val parquetDebugDumpAlways: Boolean = get(PARQUET_DEBUG_DUMP_ALWAYS)

  lazy val orcDebugDumpPrefix: Option[String] = get(ORC_DEBUG_DUMP_PREFIX)

  lazy val orcDebugDumpAlways: Boolean = get(ORC_DEBUG_DUMP_ALWAYS)

  lazy val avroDebugDumpPrefix: Option[String] = get(AVRO_DEBUG_DUMP_PREFIX)

  lazy val avroDebugDumpAlways: Boolean = get(AVRO_DEBUG_DUMP_ALWAYS)

  lazy val hashAggReplaceMode: String = get(HASH_AGG_REPLACE_MODE)

  lazy val partialMergeDistinctEnabled: Boolean = get(PARTIAL_MERGE_DISTINCT_ENABLED)

  lazy val enableReplaceSortMergeJoin: Boolean = get(ENABLE_REPLACE_SORTMERGEJOIN)

  lazy val enableHashOptimizeSort: Boolean = get(ENABLE_HASH_OPTIMIZE_SORT)

  lazy val areInnerJoinsEnabled: Boolean = get(ENABLE_INNER_JOIN)

  lazy val areCrossJoinsEnabled: Boolean = get(ENABLE_CROSS_JOIN)

  lazy val areLeftOuterJoinsEnabled: Boolean = get(ENABLE_LEFT_OUTER_JOIN)

  lazy val areRightOuterJoinsEnabled: Boolean = get(ENABLE_RIGHT_OUTER_JOIN)

  lazy val areFullOuterJoinsEnabled: Boolean = get(ENABLE_FULL_OUTER_JOIN)

  lazy val areLeftSemiJoinsEnabled: Boolean = get(ENABLE_LEFT_SEMI_JOIN)

  lazy val areLeftAntiJoinsEnabled: Boolean = get(ENABLE_LEFT_ANTI_JOIN)

  lazy val areExistenceJoinsEnabled: Boolean = get(ENABLE_EXISTENCE_JOIN)

  lazy val isCastDecimalToFloatEnabled: Boolean = get(ENABLE_CAST_DECIMAL_TO_FLOAT)

  lazy val isCastFloatToDecimalEnabled: Boolean = get(ENABLE_CAST_FLOAT_TO_DECIMAL)

  lazy val isCastFloatToStringEnabled: Boolean = get(ENABLE_CAST_FLOAT_TO_STRING)

  lazy val isFloatFormatNumberEnabled: Boolean = get(ENABLE_FLOAT_FORMAT_NUMBER)

  lazy val isCastStringToTimestampEnabled: Boolean = get(ENABLE_CAST_STRING_TO_TIMESTAMP)

  lazy val hasExtendedYearValues: Boolean = get(HAS_EXTENDED_YEAR_VALUES)

  lazy val isCastStringToFloatEnabled: Boolean = get(ENABLE_CAST_STRING_TO_FLOAT)

  lazy val isCastFloatToIntegralTypesEnabled: Boolean = get(ENABLE_CAST_FLOAT_TO_INTEGRAL_TYPES)

  lazy val isProjectAstEnabled: Boolean = get(ENABLE_PROJECT_AST)

  lazy val isTieredProjectEnabled: Boolean = get(ENABLE_TIERED_PROJECT)

  lazy val isCombinedExpressionsEnabled: Boolean = get(ENABLE_COMBINED_EXPRESSIONS)

  lazy val isRlikeRegexRewriteEnabled: Boolean = get(ENABLE_RLIKE_REGEX_REWRITE)
  
  lazy val isExpandPreprojectEnabled: Boolean = get(ENABLE_EXPAND_PREPROJECT)

  lazy val multiThreadReadNumThreads: Int = {
    // Use the largest value set among all the options.
    val deprecatedConfs = Seq(
      PARQUET_MULTITHREAD_READ_NUM_THREADS,
      ORC_MULTITHREAD_READ_NUM_THREADS,
      AVRO_MULTITHREAD_READ_NUM_THREADS)
    val values = get(MULTITHREAD_READ_NUM_THREADS) +: deprecatedConfs.flatMap { deprecatedConf =>
      val confValue = get(deprecatedConf)
      confValue.foreach { _ =>
        logWarning(s"$deprecatedConf is deprecated, use $MULTITHREAD_READ_NUM_THREADS. " +
          "Conflicting multithreaded read thread count settings will use the largest value.")
      }
      confValue
    }
    values.max
  }

  lazy val numFilesFilterParallel: Int = get(NUM_FILES_FILTER_PARALLEL)

  lazy val isParquetEnabled: Boolean = get(ENABLE_PARQUET)

  lazy val isParquetInt96WriteEnabled: Boolean = get(ENABLE_PARQUET_INT96_WRITE)

  lazy val parquetReaderFooterType: ParquetFooterReaderType.Value = {
    get(PARQUET_READER_FOOTER_TYPE) match {
      case "AUTO" => ParquetFooterReaderType.AUTO
      case "NATIVE" => ParquetFooterReaderType.NATIVE
      case "JAVA" => ParquetFooterReaderType.JAVA
      case other =>
        throw new IllegalArgumentException(s"Internal Error $other is not supported for " +
            s"${PARQUET_READER_FOOTER_TYPE.key}")
    }
  }

  lazy val isParquetPerFileReadEnabled: Boolean =
    RapidsReaderType.withName(get(PARQUET_READER_TYPE)) == RapidsReaderType.PERFILE

  lazy val isParquetAutoReaderEnabled: Boolean =
    RapidsReaderType.withName(get(PARQUET_READER_TYPE)) == RapidsReaderType.AUTO

  lazy val isParquetCoalesceFileReadEnabled: Boolean = isParquetAutoReaderEnabled ||
    RapidsReaderType.withName(get(PARQUET_READER_TYPE)) == RapidsReaderType.COALESCING

  lazy val isParquetMultiThreadReadEnabled: Boolean = isParquetAutoReaderEnabled ||
    RapidsReaderType.withName(get(PARQUET_READER_TYPE)) == RapidsReaderType.MULTITHREADED

  lazy val maxNumParquetFilesParallel: Int = get(PARQUET_MULTITHREAD_READ_MAX_NUM_FILES_PARALLEL)

  lazy val isParquetReadEnabled: Boolean = get(ENABLE_PARQUET_READ)

  lazy val getMultithreadedCombineThreshold: Long =
    get(READER_MULTITHREADED_COMBINE_THRESHOLD)

  lazy val getMultithreadedCombineWaitTime: Int =
    get(READER_MULTITHREADED_COMBINE_WAIT_TIME)

  lazy val getMultithreadedReaderKeepOrder: Boolean =
    get(READER_MULTITHREADED_READ_KEEP_ORDER)

  lazy val isParquetWriteEnabled: Boolean = get(ENABLE_PARQUET_WRITE)

  lazy val isOrcEnabled: Boolean = get(ENABLE_ORC)

  lazy val isOrcReadEnabled: Boolean = get(ENABLE_ORC_READ)

  lazy val isOrcWriteEnabled: Boolean = get(ENABLE_ORC_WRITE)

  lazy val isOrcFloatTypesToStringEnable: Boolean = get(ENABLE_ORC_FLOAT_TYPES_TO_STRING)

  lazy val isOrcPerFileReadEnabled: Boolean =
    RapidsReaderType.withName(get(ORC_READER_TYPE)) == RapidsReaderType.PERFILE

  lazy val isOrcAutoReaderEnabled: Boolean =
    RapidsReaderType.withName(get(ORC_READER_TYPE)) == RapidsReaderType.AUTO

  lazy val isOrcCoalesceFileReadEnabled: Boolean = isOrcAutoReaderEnabled ||
    RapidsReaderType.withName(get(ORC_READER_TYPE)) == RapidsReaderType.COALESCING

  lazy val isOrcMultiThreadReadEnabled: Boolean = isOrcAutoReaderEnabled ||
    RapidsReaderType.withName(get(ORC_READER_TYPE)) == RapidsReaderType.MULTITHREADED

  lazy val maxNumOrcFilesParallel: Int = get(ORC_MULTITHREAD_READ_MAX_NUM_FILES_PARALLEL)

  lazy val isCsvEnabled: Boolean = get(ENABLE_CSV)

  lazy val isCsvReadEnabled: Boolean = get(ENABLE_CSV_READ)

  lazy val isCsvFloatReadEnabled: Boolean = get(ENABLE_READ_CSV_FLOATS)

  lazy val isCsvDoubleReadEnabled: Boolean = get(ENABLE_READ_CSV_DOUBLES)

  lazy val isCsvDecimalReadEnabled: Boolean = get(ENABLE_READ_CSV_DECIMALS)

  lazy val isJsonEnabled: Boolean = get(ENABLE_JSON)

  lazy val isJsonReadEnabled: Boolean = get(ENABLE_JSON_READ)

  lazy val isJsonFloatReadEnabled: Boolean = get(ENABLE_READ_JSON_FLOATS)

  lazy val isJsonDoubleReadEnabled: Boolean = get(ENABLE_READ_JSON_DOUBLES)

  lazy val isJsonDecimalReadEnabled: Boolean = get(ENABLE_READ_JSON_DECIMALS)

  lazy val isAvroEnabled: Boolean = get(ENABLE_AVRO)

  lazy val isAvroReadEnabled: Boolean = get(ENABLE_AVRO_READ)

  lazy val isAvroPerFileReadEnabled: Boolean =
    RapidsReaderType.withName(get(AVRO_READER_TYPE)) == RapidsReaderType.PERFILE

  lazy val isAvroAutoReaderEnabled: Boolean =
    RapidsReaderType.withName(get(AVRO_READER_TYPE)) == RapidsReaderType.AUTO

  lazy val isAvroCoalesceFileReadEnabled: Boolean = isAvroAutoReaderEnabled ||
    RapidsReaderType.withName(get(AVRO_READER_TYPE)) == RapidsReaderType.COALESCING

  lazy val isAvroMultiThreadReadEnabled: Boolean = isAvroAutoReaderEnabled ||
    RapidsReaderType.withName(get(AVRO_READER_TYPE)) == RapidsReaderType.MULTITHREADED

  lazy val maxNumAvroFilesParallel: Int = get(AVRO_MULTITHREAD_READ_MAX_NUM_FILES_PARALLEL)

  lazy val isDeltaWriteEnabled: Boolean = get(ENABLE_DELTA_WRITE)

  lazy val isIcebergEnabled: Boolean = get(ENABLE_ICEBERG)

  lazy val isIcebergReadEnabled: Boolean = get(ENABLE_ICEBERG_READ)

  lazy val isHiveDelimitedTextEnabled: Boolean = get(ENABLE_HIVE_TEXT)

  lazy val isHiveDelimitedTextReadEnabled: Boolean = get(ENABLE_HIVE_TEXT_READ)

  lazy val isHiveDelimitedTextWriteEnabled: Boolean = get(ENABLE_HIVE_TEXT_WRITE)

  lazy val shouldHiveReadFloats: Boolean = get(ENABLE_READ_HIVE_FLOATS)

  lazy val shouldHiveReadDoubles: Boolean = get(ENABLE_READ_HIVE_DOUBLES)

  lazy val shouldHiveReadDecimals: Boolean = get(ENABLE_READ_HIVE_DECIMALS)

  lazy val shuffleManagerEnabled: Boolean = get(SHUFFLE_MANAGER_ENABLED)

  lazy val shuffleManagerMode: String = get(SHUFFLE_MANAGER_MODE)

  lazy val shuffleTransportClassName: String = get(SHUFFLE_TRANSPORT_CLASS_NAME)

  lazy val shuffleTransportEarlyStartHeartbeatInterval: Int = get(
    SHUFFLE_TRANSPORT_EARLY_START_HEARTBEAT_INTERVAL)

  lazy val shuffleTransportEarlyStartHeartbeatTimeout: Int = get(
    SHUFFLE_TRANSPORT_EARLY_START_HEARTBEAT_TIMEOUT)

  lazy val shuffleTransportEarlyStart: Boolean = get(SHUFFLE_TRANSPORT_EARLY_START)

  lazy val shuffleTransportMaxReceiveInflightBytes: Long = get(
    SHUFFLE_TRANSPORT_MAX_RECEIVE_INFLIGHT_BYTES)

  lazy val shuffleUcxActiveMessagesForceRndv: Boolean = get(SHUFFLE_UCX_ACTIVE_MESSAGES_FORCE_RNDV)

  lazy val shuffleUcxUseWakeup: Boolean = get(SHUFFLE_UCX_USE_WAKEUP)

  lazy val shuffleUcxListenerStartPort: Int = get(SHUFFLE_UCX_LISTENER_START_PORT)

  lazy val shuffleUcxMgmtHost: String = get(SHUFFLE_UCX_MGMT_SERVER_HOST)

  lazy val shuffleUcxMgmtConnTimeout: Int = get(SHUFFLE_UCX_MGMT_CONNECTION_TIMEOUT)

  lazy val shuffleUcxBounceBuffersSize: Long = get(SHUFFLE_UCX_BOUNCE_BUFFERS_SIZE)

  lazy val shuffleUcxDeviceBounceBuffersCount: Int = get(SHUFFLE_UCX_BOUNCE_BUFFERS_DEVICE_COUNT)

  lazy val shuffleUcxHostBounceBuffersCount: Int = get(SHUFFLE_UCX_BOUNCE_BUFFERS_HOST_COUNT)

  lazy val shuffleMaxClientThreads: Int = get(SHUFFLE_MAX_CLIENT_THREADS)

  lazy val shuffleMaxClientTasks: Int = get(SHUFFLE_MAX_CLIENT_TASKS)

  lazy val shuffleClientThreadKeepAliveTime: Int = get(SHUFFLE_CLIENT_THREAD_KEEPALIVE)

  lazy val shuffleMaxServerTasks: Int = get(SHUFFLE_MAX_SERVER_TASKS)

  lazy val shuffleMaxMetadataSize: Long = get(SHUFFLE_MAX_METADATA_SIZE)

  lazy val shuffleCompressionCodec: String = get(SHUFFLE_COMPRESSION_CODEC)

  lazy val shuffleCompressionLz4ChunkSize: Long = get(SHUFFLE_COMPRESSION_LZ4_CHUNK_SIZE)

  lazy val shuffleCompressionZstdChunkSize: Long = get(SHUFFLE_COMPRESSION_ZSTD_CHUNK_SIZE)

  lazy val shuffleCompressionMaxBatchMemory: Long = get(SHUFFLE_COMPRESSION_MAX_BATCH_MEMORY)

  lazy val shuffleMultiThreadedMaxBytesInFlight: Long =
    get(SHUFFLE_MULTITHREADED_MAX_BYTES_IN_FLIGHT)

  lazy val shuffleMultiThreadedWriterThreads: Int = get(SHUFFLE_MULTITHREADED_WRITER_THREADS)

  lazy val shuffleMultiThreadedReaderThreads: Int = get(SHUFFLE_MULTITHREADED_READER_THREADS)

  def isUCXShuffleManagerMode: Boolean =
    RapidsShuffleManagerMode
      .withName(get(SHUFFLE_MANAGER_MODE)) == RapidsShuffleManagerMode.UCX

  def isMultiThreadedShuffleManagerMode: Boolean =
    RapidsShuffleManagerMode
      .withName(get(SHUFFLE_MANAGER_MODE)) == RapidsShuffleManagerMode.MULTITHREADED

  def isCacheOnlyShuffleManagerMode: Boolean =
    RapidsShuffleManagerMode
      .withName(get(SHUFFLE_MANAGER_MODE)) == RapidsShuffleManagerMode.CACHE_ONLY

  def isGPUShuffle: Boolean = isUCXShuffleManagerMode || isCacheOnlyShuffleManagerMode

  lazy val shimsProviderOverride: Option[String] = get(SHIMS_PROVIDER_OVERRIDE)

  lazy val cudfVersionOverride: Boolean = get(CUDF_VERSION_OVERRIDE)

  lazy val allowMultipleJars: AllowMultipleJars.Value = {
    get(ALLOW_MULTIPLE_JARS) match {
      case "ALWAYS" => AllowMultipleJars.ALWAYS
      case "NEVER" => AllowMultipleJars.NEVER
      case "SAME_REVISION" => AllowMultipleJars.SAME_REVISION
      case other =>
        throw new IllegalArgumentException(s"Internal Error $other is not supported for " +
            s"${ALLOW_MULTIPLE_JARS.key}")
    }
  }

  lazy val allowDisableEntirePlan: Boolean = get(ALLOW_DISABLE_ENTIRE_PLAN)

  lazy val useArrowCopyOptimization: Boolean = get(USE_ARROW_OPT)

  lazy val getCloudSchemes: Seq[String] =
    DEFAULT_CLOUD_SCHEMES ++ get(CLOUD_SCHEMES).getOrElse(Seq.empty)

  lazy val optimizerEnabled: Boolean = get(OPTIMIZER_ENABLED)

  lazy val optimizerExplain: String = get(OPTIMIZER_EXPLAIN)

  lazy val optimizerShouldExplainAll: Boolean = optimizerExplain.equalsIgnoreCase("ALL")

  lazy val optimizerClassName: String = get(OPTIMIZER_CLASS_NAME)

  lazy val defaultRowCount: Long = get(OPTIMIZER_DEFAULT_ROW_COUNT)

  lazy val defaultCpuOperatorCost: Double = get(OPTIMIZER_DEFAULT_CPU_OPERATOR_COST)

  lazy val defaultCpuExpressionCost: Double = get(OPTIMIZER_DEFAULT_CPU_EXPRESSION_COST)

  lazy val defaultGpuOperatorCost: Double = get(OPTIMIZER_DEFAULT_GPU_OPERATOR_COST)

  lazy val defaultGpuExpressionCost: Double = get(OPTIMIZER_DEFAULT_GPU_EXPRESSION_COST)

  lazy val cpuReadMemorySpeed: Double = get(OPTIMIZER_CPU_READ_SPEED)

  lazy val cpuWriteMemorySpeed: Double = get(OPTIMIZER_CPU_WRITE_SPEED)

  lazy val gpuReadMemorySpeed: Double = get(OPTIMIZER_GPU_READ_SPEED)

  lazy val gpuWriteMemorySpeed: Double = get(OPTIMIZER_GPU_WRITE_SPEED)

  lazy val getAlluxioHome: String = get(ALLUXIO_HOME)

  lazy val getAlluxioMaster: String = get(ALLUXIO_MASTER)

  lazy val getAlluxioMasterPort: Int = get(ALLUXIO_MASTER_PORT)

  lazy val getAlluxioPathsToReplace: Option[Seq[String]] = get(ALLUXIO_PATHS_REPLACE)

  lazy val getAlluxioAutoMountEnabled: Boolean = get(ALLUXIO_AUTOMOUNT_ENABLED)

  lazy val getAlluxioBucketRegex: String = get(ALLUXIO_BUCKET_REGEX)

  lazy val getAlluxioUser: String = get(ALLUXIO_USER)

  lazy val getAlluxioReplacementAlgo: String = get(ALLUXIO_REPLACEMENT_ALGO)

  lazy val isAlluxioReplacementAlgoConvertTime: Boolean =
    get(ALLUXIO_REPLACEMENT_ALGO) == "CONVERT_TIME"

  lazy val isAlluxioReplacementAlgoTaskTime: Boolean =
    get(ALLUXIO_REPLACEMENT_ALGO) == "TASK_TIME"

  lazy val getAlluxioLargeFileThreshold: Long = get(ALLUXIO_LARGE_FILE_THRESHOLD)

  lazy val enableAlluxioSlowDisk: Boolean = get(ALLUXIO_SLOW_DISK)

  lazy val driverTimeZone: Option[String] = get(DRIVER_TIMEZONE)

  lazy val isRangeWindowByteEnabled: Boolean = get(ENABLE_RANGE_WINDOW_BYTES)

  lazy val isRangeWindowShortEnabled: Boolean = get(ENABLE_RANGE_WINDOW_SHORT)

  lazy val isRangeWindowIntEnabled: Boolean = get(ENABLE_RANGE_WINDOW_INT)

  lazy val isRangeWindowLongEnabled: Boolean = get(ENABLE_RANGE_WINDOW_LONG)

  lazy val isRangeWindowFloatEnabled: Boolean = get(ENABLE_RANGE_WINDOW_FLOAT)

  lazy val isRangeWindowDoubleEnabled: Boolean = get(ENABLE_RANGE_WINDOW_DOUBLE)

  lazy val isRangeWindowDecimalEnabled: Boolean = get(ENABLE_RANGE_WINDOW_DECIMAL)

  lazy val batchedBoundedRowsWindowMax: Int = get(BATCHED_BOUNDED_ROW_WINDOW_MAX)

  lazy val allowSinglePassPartialSortAgg: Boolean = get(ENABLE_SINGLE_PASS_PARTIAL_SORT_AGG)

  lazy val forceSinglePassPartialSortAgg: Boolean = get(FORCE_SINGLE_PASS_PARTIAL_SORT_AGG)

  lazy val skipAggPassReductionRatio: Double = get(SKIP_AGG_PASS_REDUCTION_RATIO)

  lazy val isRegExpEnabled: Boolean = get(ENABLE_REGEXP)

  lazy val maxRegExpStateMemory: Long =  {
    val size = get(REGEXP_MAX_STATE_MEMORY_BYTES)
    if (size > 3 * gpuTargetBatchSizeBytes) {
      logWarning(s"${REGEXP_MAX_STATE_MEMORY_BYTES.key} is more than 3 times " +
        s"${GPU_BATCH_SIZE_BYTES.key}. This may cause regular expression operations to " +
        s"encounter GPU out of memory errors.")
    }
    size
  }

  lazy val getSparkGpuResourceName: String = get(SPARK_GPU_RESOURCE_NAME)

  lazy val isCpuBasedUDFEnabled: Boolean = get(ENABLE_CPU_BASED_UDF)

  lazy val isFastSampleEnabled: Boolean = get(ENABLE_FAST_SAMPLE)

  lazy val isForceHiveHashForBucketedWrite: Boolean = get(FORCE_HIVE_HASH_FOR_BUCKETED_WRITE)

  lazy val isDetectDeltaLogQueries: Boolean = get(DETECT_DELTA_LOG_QUERIES)

  lazy val isDetectDeltaCheckpointQueries: Boolean = get(DETECT_DELTA_CHECKPOINT_QUERIES)

  lazy val concurrentWriterPartitionFlushSize: Long = get(CONCURRENT_WRITER_PARTITION_FLUSH_SIZE)

  lazy val isAqeExchangeReuseFixupEnabled: Boolean = get(ENABLE_AQE_EXCHANGE_REUSE_FIXUP)

  lazy val chunkedPackPoolSize: Long = get(CHUNKED_PACK_POOL_SIZE)

  lazy val chunkedPackBounceBufferSize: Long = get(CHUNKED_PACK_BOUNCE_BUFFER_SIZE)

  lazy val spillToDiskBounceBufferSize: Long = get(SPILL_TO_DISK_BOUNCE_BUFFER_SIZE)

  lazy val splitUntilSizeOverride: Option[Long] = get(SPLIT_UNTIL_SIZE_OVERRIDE)

  lazy val skipGpuArchCheck: Boolean = get(SKIP_GPU_ARCH_CHECK)

  lazy val testGetJsonObjectSavePath: Option[String] = get(TEST_GET_JSON_OBJECT_SAVE_PATH)

  lazy val testGetJsonObjectSaveRows: Int = get(TEST_GET_JSON_OBJECT_SAVE_ROWS)

  lazy val isDeltaLowShuffleMergeEnabled: Boolean = get(ENABLE_DELTA_LOW_SHUFFLE_MERGE)

  lazy val isTagLoreIdEnabled: Boolean = get(TAG_LORE_ID_ENABLED)

  lazy val loreDumpIds: Map[LoreId, OutputLoreId] = get(LORE_DUMP_IDS)
    .map(OutputLoreId.parse)
    .getOrElse(Map.empty)

  lazy val loreDumpPath: Option[String] = get(LORE_DUMP_PATH)

  lazy val caseWhenFuseEnabled: Boolean = get(CASE_WHEN_FUSE)

  private val optimizerDefaults = Map(
    // this is not accurate because CPU projections do have a cost due to appending values
    // to each row that is produced, but this needs to be a really small number because
    // GpuProject cost is zero (in our cost model) and we don't want to encourage moving to
    // the GPU just to do a trivial projection, so we pretend the overhead of a
    // CPU projection (beyond evaluating the expressions) is also zero
    "spark.rapids.sql.optimizer.cpu.exec.ProjectExec" -> "0",
    // The cost of a GPU projection is mostly the cost of evaluating the expressions
    // to produce the projected columns
    "spark.rapids.sql.optimizer.gpu.exec.ProjectExec" -> "0",
    // union does not further process data produced by its children
    "spark.rapids.sql.optimizer.cpu.exec.UnionExec" -> "0",
    "spark.rapids.sql.optimizer.gpu.exec.UnionExec" -> "0"
  )

  def isOperatorEnabled(key: String, incompat: Boolean, isDisabledByDefault: Boolean): Boolean = {
    val default = !(isDisabledByDefault || incompat) || (incompat && isIncompatEnabled)
    conf.get(key).map(toBoolean(_, key)).getOrElse(default)
  }

  /**
   * Get the GPU cost of an expression, for use in the cost-based optimizer.
   */
  def getGpuExpressionCost(operatorName: String): Option[Double] = {
    val key = s"spark.rapids.sql.optimizer.gpu.expr.$operatorName"
    getOptionalCost(key)
  }

  /**
   * Get the GPU cost of an operator, for use in the cost-based optimizer.
   */
  def getGpuOperatorCost(operatorName: String): Option[Double] = {
    val key = s"spark.rapids.sql.optimizer.gpu.exec.$operatorName"
    getOptionalCost(key)
  }

  /**
   * Get the CPU cost of an expression, for use in the cost-based optimizer.
   */
  def getCpuExpressionCost(operatorName: String): Option[Double] = {
    val key = s"spark.rapids.sql.optimizer.cpu.expr.$operatorName"
    getOptionalCost(key)
  }

  /**
   * Get the CPU cost of an operator, for use in the cost-based optimizer.
   */
  def getCpuOperatorCost(operatorName: String): Option[Double] = {
    val key = s"spark.rapids.sql.optimizer.cpu.exec.$operatorName"
    getOptionalCost(key)
  }

  private def getOptionalCost(key: String) = {
    // user-provided value takes precedence, then look in defaults map
    conf.get(key).orElse(optimizerDefaults.get(key)).map(toDouble(_, key))
  }

  /**
   * To judge whether "key" is explicitly set by the users.
   */
  def isConfExplicitlySet(key: String): Boolean = {
    conf.contains(key)
  }
}

case class OomInjectionConf(
  numOoms: Int,
  skipCount: Int,
  withSplit: Boolean,
  oomInjectionFilter: OomInjectionType
)<|MERGE_RESOLUTION|>--- conflicted
+++ resolved
@@ -2398,45 +2398,6 @@
     allConfs.map(e => e.key -> e.getDefault).toMap
   }
 
-<<<<<<< HEAD
-  object Format extends Enumeration {
-    type Format = Value
-    val PLAIN, JSON = Value
-  }
-
-  def dumpAllConfigsWithDefault(format: Format.Value, outputPath: String): Unit = {
-    val allConfs: Map[String, Any] = RapidsConf.getAllConfigsWithDefault
-    withResource(new FileOutputStream(outputPath)) { fos =>
-      withResource(new BufferedOutputStream(fos)) { bos =>
-        format match {
-          case Format.PLAIN =>
-            withResource(new DataOutputStream(bos)) { dos =>
-              allConfs.foreach( { case (k, v) =>
-                val valStr = v match {
-                  case Some(optVal) => optVal.toString
-                  case None => ""
-                  case _ =>
-                    if (v == null) {
-                      ""
-                    } else {
-                      v.toString
-                    }
-                }
-                dos.writeUTF(s"'${k}': '${valStr}',")
-              })
-            }
-          case Format.JSON =>
-            implicit val formats = DefaultFormats
-            bos.write(writePretty(allConfs).getBytes(StandardCharsets.UTF_8))
-          case _ =>
-            System.err.println(s"Unknown format: ${format}")
-        }
-      }
-    }
-  }
-
-=======
->>>>>>> 31306f5f
   def help(asTable: Boolean = false): Unit = {
     helpCommon(asTable)
     helpAdvanced(asTable)
