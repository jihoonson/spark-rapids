--- conflicted
+++ resolved
@@ -461,17 +461,11 @@
 
 # mm: minute; MM: month
 @pytest.mark.skipif(not is_supported_time_zone(), reason="not all time zones are supported now, refer to https://github.com/NVIDIA/spark-rapids/issues/6839, please update after all time zones are supported")
-<<<<<<< HEAD
 @pytest.mark.parametrize("format", ['yyyyMMdd', 'yyyymmdd'], ids=idfn)
-# these regexps exclude zero year, python does not like zero year
-@pytest.mark.parametrize("data_gen_regexp", ['([0-9]{3}[1-9])([0-5][0-9])([0-3][0-9])', '([0-9]{3}[1-9])([0-9]{4})'], ids=idfn)
+# Test years after 1900, refer to issues: https://github.com/NVIDIA/spark-rapids/issues/11543, https://github.com/NVIDIA/spark-rapids/issues/11539
+@pytest.mark.parametrize("data_gen_regexp", ['(19[0-9]{2})([0-5][0-9])([0-3][0-9])', '(19[0-9]{2})([0-9]{4})'], ids=idfn)
 def test_formats_for_legacy_mode(format, data_gen_regexp):
     gen = StringGen(data_gen_regexp)
-=======
-# Test years after 1900, refer to issues: https://github.com/NVIDIA/spark-rapids/issues/11543, https://github.com/NVIDIA/spark-rapids/issues/11539
-def test_yyyyMMdd_format_for_legacy_mode():
-    gen = StringGen('(19[0-9]{2}|[2-9][0-9]{3})([0-9]{4})')
->>>>>>> 8207f7bd
     assert_gpu_and_cpu_are_equal_sql(
         lambda spark : unary_op_df(spark, gen),
         "tab",
@@ -479,15 +473,9 @@
                   from_unixtime(unix_timestamp(a, '{}'), '{}'),
                   date_format(to_timestamp(a, '{}'), '{}')
            from tab
-<<<<<<< HEAD
         '''.format(format, format, format, format, format),
-        {  'spark.sql.legacy.timeParserPolicy': 'LEGACY',
-           'spark.rapids.sql.incompatibleDateFormats.enabled': True})
-=======
-        ''',
         {'spark.sql.legacy.timeParserPolicy': 'LEGACY',
          'spark.rapids.sql.incompatibleDateFormats.enabled': True})
->>>>>>> 8207f7bd
 
 @tz_sensitive_test
 @pytest.mark.skipif(not is_supported_time_zone(), reason="not all time zones are supported now, refer to https://github.com/NVIDIA/spark-rapids/issues/6839, please update after all time zones are supported")
